--- conflicted
+++ resolved
@@ -19,47 +19,25 @@
 scale-info = { version = "1.0.0", default-features = false, features = ["derive"] }
 serde = { version = "1.0.119", default-features = false }
 
-<<<<<<< HEAD
-sp-std = { default-features = false, git = 'https://github.com/paritytech/substrate', branch = "dp-jsonrpsee-integration-2" }
-sp-runtime = { default-features = false, git = 'https://github.com/paritytech/substrate', branch = "dp-jsonrpsee-integration-2" }
-sp-staking = { default-features = false, git = 'https://github.com/paritytech/substrate', branch = "dp-jsonrpsee-integration-2" }
-frame-support = { default-features = false, git = 'https://github.com/paritytech/substrate', branch = "dp-jsonrpsee-integration-2" }
-frame-system = { default-features = false, git = 'https://github.com/paritytech/substrate', branch = "dp-jsonrpsee-integration-2" }
-pallet-authorship = { default-features = false, git = 'https://github.com/paritytech/substrate', branch = "dp-jsonrpsee-integration-2" }
-pallet-session = { default-features = false, git = 'https://github.com/paritytech/substrate', branch = "dp-jsonrpsee-integration-2" }
+sp-std = { default-features = false, git = "https://github.com/paritytech/substrate", branch = "dp-jsonrpsee-integration-2" }
+sp-runtime = { default-features = false, git = "https://github.com/paritytech/substrate", branch = "dp-jsonrpsee-integration-2" }
+sp-staking = { default-features = false, git = "https://github.com/paritytech/substrate", branch = "dp-jsonrpsee-integration-2" }
+frame-support = { default-features = false, git = "https://github.com/paritytech/substrate", branch = "dp-jsonrpsee-integration-2" }
+frame-system = { default-features = false, git = "https://github.com/paritytech/substrate", branch = "dp-jsonrpsee-integration-2" }
+pallet-authorship = { default-features = false, git = "https://github.com/paritytech/substrate", branch = "dp-jsonrpsee-integration-2" }
+pallet-session = { default-features = false, git = "https://github.com/paritytech/substrate", branch = "dp-jsonrpsee-integration-2" }
 
-frame-benchmarking = { default-features = false, optional = true, git = 'https://github.com/paritytech/substrate', branch = "dp-jsonrpsee-integration-2" }
+frame-benchmarking = { default-features = false, optional = true, git = "https://github.com/paritytech/substrate", branch = "dp-jsonrpsee-integration-2" }
 
 [dev-dependencies]
-sp-core = { git = 'https://github.com/paritytech/substrate', branch = "dp-jsonrpsee-integration-2" }
-sp-io = { git = 'https://github.com/paritytech/substrate', branch = "dp-jsonrpsee-integration-2" }
-sp-tracing = { git = 'https://github.com/paritytech/substrate', branch = "dp-jsonrpsee-integration-2" }
-sp-runtime = { git = 'https://github.com/paritytech/substrate', branch = "dp-jsonrpsee-integration-2" }
-pallet-timestamp = { git = 'https://github.com/paritytech/substrate', branch = "dp-jsonrpsee-integration-2" }
-sp-consensus-aura = { git = 'https://github.com/paritytech/substrate', branch = "dp-jsonrpsee-integration-2" }
-pallet-balances = { git = 'https://github.com/paritytech/substrate', branch = "dp-jsonrpsee-integration-2" }
-pallet-aura = { git = 'https://github.com/paritytech/substrate', branch = "dp-jsonrpsee-integration-2" }
-=======
-sp-std = { default-features = false, git = "https://github.com/paritytech/substrate", branch = "master" }
-sp-runtime = { default-features = false, git = "https://github.com/paritytech/substrate", branch = "master" }
-sp-staking = { default-features = false, git = "https://github.com/paritytech/substrate", branch = "master" }
-frame-support = { default-features = false, git = "https://github.com/paritytech/substrate", branch = "master" }
-frame-system = { default-features = false, git = "https://github.com/paritytech/substrate", branch = "master" }
-pallet-authorship = { default-features = false, git = "https://github.com/paritytech/substrate", branch = "master" }
-pallet-session = { default-features = false, git = "https://github.com/paritytech/substrate", branch = "master" }
-
-frame-benchmarking = { default-features = false, optional = true, git = "https://github.com/paritytech/substrate", branch = "master" }
-
-[dev-dependencies]
-sp-core = { git = "https://github.com/paritytech/substrate", branch = "master" }
-sp-io = { git = "https://github.com/paritytech/substrate", branch = "master" }
-sp-tracing = { git = "https://github.com/paritytech/substrate", branch = "master" }
-sp-runtime = { git = "https://github.com/paritytech/substrate", branch = "master" }
-pallet-timestamp = { git = "https://github.com/paritytech/substrate", branch = "master" }
-sp-consensus-aura = { git = "https://github.com/paritytech/substrate", branch = "master" }
-pallet-balances = { git = "https://github.com/paritytech/substrate", branch = "master" }
-pallet-aura = { git = "https://github.com/paritytech/substrate", branch = "master" }
->>>>>>> e70f7fd0
+sp-core = { git = "https://github.com/paritytech/substrate", branch = "dp-jsonrpsee-integration-2" }
+sp-io = { git = "https://github.com/paritytech/substrate", branch = "dp-jsonrpsee-integration-2" }
+sp-tracing = { git = "https://github.com/paritytech/substrate", branch = "dp-jsonrpsee-integration-2" }
+sp-runtime = { git = "https://github.com/paritytech/substrate", branch = "dp-jsonrpsee-integration-2" }
+pallet-timestamp = { git = "https://github.com/paritytech/substrate", branch = "dp-jsonrpsee-integration-2" }
+sp-consensus-aura = { git = "https://github.com/paritytech/substrate", branch = "dp-jsonrpsee-integration-2" }
+pallet-balances = { git = "https://github.com/paritytech/substrate", branch = "dp-jsonrpsee-integration-2" }
+pallet-aura = { git = "https://github.com/paritytech/substrate", branch = "dp-jsonrpsee-integration-2" }
 
 [features]
 default = ["std"]

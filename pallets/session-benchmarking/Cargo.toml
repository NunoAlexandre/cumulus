[package]
name = "cumulus-pallet-session-benchmarking"
version = "3.0.0"
authors = ["Parity Technologies <admin@parity.io>"]
edition = "2021"
license = "Apache-2.0"
homepage = "https://substrate.io"
repository = "https://github.com/paritytech/cumulus/"
description = "FRAME sessions pallet benchmarking for statemint"
readme = "README.md"

[package.metadata.docs.rs]
targets = ["x86_64-unknown-linux-gnu"]

[dependencies]
<<<<<<< HEAD
sp-std = { default-features = false, git = 'https://github.com/paritytech/substrate', branch = "dp-jsonrpsee-integration-2" }
sp-runtime = { default-features = false, git = 'https://github.com/paritytech/substrate', branch = "dp-jsonrpsee-integration-2" }
frame-support = { default-features = false, git = 'https://github.com/paritytech/substrate', branch = "dp-jsonrpsee-integration-2" }
frame-system = { default-features = false, git = 'https://github.com/paritytech/substrate', branch = "dp-jsonrpsee-integration-2" }
frame-benchmarking = { default-features = false, optional = true, git = 'https://github.com/paritytech/substrate', branch = "dp-jsonrpsee-integration-2" }
pallet-session = { default-features = false, git = 'https://github.com/paritytech/substrate', branch = "dp-jsonrpsee-integration-2" }
=======
sp-std = { default-features = false, git = "https://github.com/paritytech/substrate", branch = "master" }
sp-runtime = { default-features = false, git = "https://github.com/paritytech/substrate", branch = "master" }
frame-support = { default-features = false, git = "https://github.com/paritytech/substrate", branch = "master" }
frame-system = { default-features = false, git = "https://github.com/paritytech/substrate", branch = "master" }
frame-benchmarking = { default-features = false, optional = true, git = "https://github.com/paritytech/substrate", branch = "master" }
pallet-session = { default-features = false, git = "https://github.com/paritytech/substrate", branch = "master" }
>>>>>>> e70f7fd0

[features]
default = ["std"]
runtime-benchmarks = [
	"frame-benchmarking/runtime-benchmarks",
	"frame-support/runtime-benchmarks",
	"frame-system/runtime-benchmarks",
]
std = [
	"sp-std/std",
	"sp-runtime/std",
	"frame-system/std",
	"frame-benchmarking/std",
	"frame-support/std",
	"pallet-session/std",
]<|MERGE_RESOLUTION|>--- conflicted
+++ resolved
@@ -13,21 +13,12 @@
 targets = ["x86_64-unknown-linux-gnu"]
 
 [dependencies]
-<<<<<<< HEAD
-sp-std = { default-features = false, git = 'https://github.com/paritytech/substrate', branch = "dp-jsonrpsee-integration-2" }
-sp-runtime = { default-features = false, git = 'https://github.com/paritytech/substrate', branch = "dp-jsonrpsee-integration-2" }
-frame-support = { default-features = false, git = 'https://github.com/paritytech/substrate', branch = "dp-jsonrpsee-integration-2" }
-frame-system = { default-features = false, git = 'https://github.com/paritytech/substrate', branch = "dp-jsonrpsee-integration-2" }
-frame-benchmarking = { default-features = false, optional = true, git = 'https://github.com/paritytech/substrate', branch = "dp-jsonrpsee-integration-2" }
-pallet-session = { default-features = false, git = 'https://github.com/paritytech/substrate', branch = "dp-jsonrpsee-integration-2" }
-=======
-sp-std = { default-features = false, git = "https://github.com/paritytech/substrate", branch = "master" }
-sp-runtime = { default-features = false, git = "https://github.com/paritytech/substrate", branch = "master" }
-frame-support = { default-features = false, git = "https://github.com/paritytech/substrate", branch = "master" }
-frame-system = { default-features = false, git = "https://github.com/paritytech/substrate", branch = "master" }
-frame-benchmarking = { default-features = false, optional = true, git = "https://github.com/paritytech/substrate", branch = "master" }
-pallet-session = { default-features = false, git = "https://github.com/paritytech/substrate", branch = "master" }
->>>>>>> e70f7fd0
+sp-std = { default-features = false, git = "https://github.com/paritytech/substrate", branch = "dp-jsonrpsee-integration-2" }
+sp-runtime = { default-features = false, git = "https://github.com/paritytech/substrate", branch = "dp-jsonrpsee-integration-2" }
+frame-support = { default-features = false, git = "https://github.com/paritytech/substrate", branch = "dp-jsonrpsee-integration-2" }
+frame-system = { default-features = false, git = "https://github.com/paritytech/substrate", branch = "dp-jsonrpsee-integration-2" }
+frame-benchmarking = { default-features = false, optional = true, git = "https://github.com/paritytech/substrate", branch = "dp-jsonrpsee-integration-2" }
+pallet-session = { default-features = false, git = "https://github.com/paritytech/substrate", branch = "dp-jsonrpsee-integration-2" }
 
 [features]
 default = ["std"]

// Copyright 2020 Parity Technologies (UK) Ltd.
// This file is part of Cumulus.

// Cumulus is free software: you can redistribute it and/or modify
// it under the terms of the GNU General Public License as published by
// the Free Software Foundation, either version 3 of the License, or
// (at your option) any later version.

// Cumulus is distributed in the hope that it will be useful,
// but WITHOUT ANY WARRANTY; without even the implied warranty of
// MERCHANTABILITY or FITNESS FOR A PARTICULAR PURPOSE.  See the
// GNU General Public License for more details.

// You should have received a copy of the GNU General Public License
// along with Cumulus.  If not, see <http://www.gnu.org/licenses/>.

#![cfg_attr(not(feature = "std"), no_std)]

//! cumulus-pallet-parachain-system is a base module for cumulus-based parachains.
//!
//! This module handles low-level details of being a parachain. It's responsibilities include:
//!
//! - ingestion of the parachain validation data
//! - ingestion of incoming downward and lateral messages and dispatching them
//! - coordinating upgrades with the relay-chain
//! - communication of parachain outputs, such as sent messages, signalling an upgrade, etc.
//!
//! Users must ensure that they register this pallet as an inherent provider.

use sp_std::{prelude::*, cmp, collections::btree_map::BTreeMap};
use sp_runtime::traits::{BlakeTwo256, Hash};
use sp_inherents::{InherentData, InherentIdentifier, ProvideInherent};
use frame_support::{
	decl_error, decl_event, decl_module, decl_storage,
	dispatch::{DispatchResult, DispatchError, DispatchResultWithPostInfo},
	ensure, storage,
	traits::Get,
	weights::{DispatchClass, Weight, PostDispatchInfo, Pays},
};
use frame_system::{ensure_none, ensure_root};
use polkadot_parachain::primitives::RelayChainBlockNumber;
use cumulus_primitives_core::{
	relay_chain,
	well_known_keys::{self, NEW_VALIDATION_CODE},
	AbridgedHostConfiguration, DownwardMessageHandler, XcmpMessageHandler,
	InboundDownwardMessage, InboundHrmpMessage, OnValidationData, OutboundHrmpMessage, ParaId,
	PersistedValidationData, UpwardMessage, UpwardMessageSender, MessageSendError,
	XcmpMessageSource, ChannelStatus, GetChannelInfo,
};
use cumulus_primitives_parachain_inherent::ParachainInherentData;
use relay_state_snapshot::MessagingStateSnapshot;

mod relay_state_snapshot;
#[macro_use]
pub mod validate_block;

/// The pallet's configuration trait.
pub trait Config: frame_system::Config<OnSetCode = ParachainSetCode<Self>> {
	/// The overarching event type.
	type Event: From<Event<Self>> + Into<<Self as frame_system::Config>::Event>;

	/// Something which can be notified when the validation data is set.
	type OnValidationData: OnValidationData;

	/// Returns the parachain ID we are running with.
	type SelfParaId: Get<ParaId>;

	/// The downward message handlers that will be informed when a message is received.
	type DownwardMessageHandlers: DownwardMessageHandler;

	/// The place where outbound XCMP messages come from. This is queried in `finalize_block`.
	type OutboundXcmpMessageSource: XcmpMessageSource;

	/// The HRMP message handlers that will be informed when a message is received.
	///
	/// The messages are dispatched in the order they were relayed by the relay chain. If multiple
	/// messages were relayed at one block, these will be dispatched in ascending order of the
	/// sender's para ID.
	type XcmpMessageHandler: XcmpMessageHandler;

	/// The weight we reserve at the beginning of the block for processing XCMP messages.
	type ReservedXcmpWeight: Get<Weight>;
}

// This pallet's storage items.
decl_storage! {
	trait Store for Module<T: Config> as ParachainSystem {
		/// We need to store the new validation function for the span between
		/// setting it and applying it. If it has a
		/// value, then [`PendingValidationFunction`] must have a real value, and
		/// together will coordinate the block number where the upgrade will happen.
		PendingRelayChainBlockNumber: Option<RelayChainBlockNumber>;

		/// The new validation function we will upgrade to when the relay chain
		/// reaches [`PendingRelayChainBlockNumber`]. A real validation function must
		/// exist here as long as [`PendingRelayChainBlockNumber`] is set.
		PendingValidationFunction get(fn new_validation_function): Vec<u8>;

		/// The [`PersistedValidationData`] set for this block.
		ValidationData get(fn validation_data): Option<PersistedValidationData>;

		/// Were the validation data set to notify the relay chain?
		DidSetValidationCode: bool;

		/// The last relay parent block number at which we signalled the code upgrade.
		LastUpgrade: relay_chain::BlockNumber;

		/// The snapshot of some state related to messaging relevant to the current parachain as per
		/// the relay parent.
		///
		/// This field is meant to be updated each block with the validation data inherent. Therefore,
		/// before processing of the inherent, e.g. in `on_initialize` this data may be stale.
		///
		/// This data is also absent from the genesis.
		RelevantMessagingState get(fn relevant_messaging_state): Option<MessagingStateSnapshot>;
		/// The parachain host configuration that was obtained from the relay parent.
		///
		/// This field is meant to be updated each block with the validation data inherent. Therefore,
		/// before processing of the inherent, e.g. in `on_initialize` this data may be stale.
		///
		/// This data is also absent from the genesis.
		HostConfiguration get(fn host_configuration): Option<AbridgedHostConfiguration>;

		/// The last downward message queue chain head we have observed.
		///
		/// This value is loaded before and saved after processing inbound downward messages carried
		/// by the system inherent.
		LastDmqMqcHead: MessageQueueChain;
		/// The message queue chain heads we have observed per each channel incoming channel.
		///
		/// This value is loaded before and saved after processing inbound downward messages carried
		/// by the system inherent.
		LastHrmpMqcHeads: BTreeMap<ParaId, MessageQueueChain>;

		PendingUpwardMessages: Vec<UpwardMessage>;

		/// The number of HRMP messages we observed in `on_initialize` and thus used that number for
		/// announcing the weight of `on_initialize` and `on_finalize`.
		AnnouncedHrmpMessagesPerCandidate: u32;

		/// The weight we reserve at the beginning of the block for processing XCMP messages. This
		/// overrides the amount set in the Config trait.
		ReservedXcmpWeightOverride: Option<Weight>;

		/// The next authorized upgrade, if there is one.
		AuthorizedUpgrade: Option<T::Hash>;
	}
}

// The pallet's dispatchable functions.
decl_module! {
	pub struct Module<T: Config> for enum Call where origin: T::Origin {
		type Error = Error<T>;

		// Initializing events
		// this is needed only if you are using events in your pallet
		fn deposit_event() = default;

		/// Force an already scheduled validation function upgrade to happen on a particular block.
		///
		/// Note that coordinating this block for the upgrade has to happen independently on the relay
		/// chain and this parachain. Synchronizing the block for the upgrade is sensitive, and this
		/// bypasses all checks and and normal protocols. Very easy to brick your chain if done wrong.
		#[weight = (0, DispatchClass::Operational)]
		pub fn set_upgrade_block(origin, relay_chain_block: RelayChainBlockNumber) {
			ensure_root(origin)?;
			if let Some(_old_block) = PendingRelayChainBlockNumber::get() {
				PendingRelayChainBlockNumber::put(relay_chain_block);
			} else {
				return Err(Error::<T>::NotScheduled.into())
			}
		}

		/// Set the current validation data.
		///
		/// This should be invoked exactly once per block. It will panic at the finalization
		/// phase if the call was not invoked.
		///
		/// The dispatch origin for this call must be `Inherent`
		///
		/// As a side effect, this function upgrades the current validation function
		/// if the appropriate time has come.
		#[weight = (0, DispatchClass::Mandatory)]
<<<<<<< HEAD
		// TODO: This weight should be corrected.
		fn set_validation_data(origin, data: ParachainInherentData) -> DispatchResultWithPostInfo {
=======
		pub fn set_validation_data(origin, data: ParachainInherentData) -> DispatchResult {
>>>>>>> a70ab40c
			ensure_none(origin)?;
			assert!(
				!ValidationData::exists(),
				"ValidationData must be updated only once in a block",
			);

			let ParachainInherentData {
				validation_data: vfp,
				relay_chain_state,
				downward_messages,
				horizontal_messages,
			} = data;

			Self::validate_validation_data(&vfp);

			// initialization logic: we know that this runs exactly once every block,
			// which means we can put the initialization logic here to remove the
			// sequencing problem.
			if let Some(apply_block) = PendingRelayChainBlockNumber::get() {
				if vfp.relay_parent_number >= apply_block {
					PendingRelayChainBlockNumber::kill();
					let validation_function = PendingValidationFunction::take();
					LastUpgrade::put(&apply_block);
					Self::put_parachain_code(&validation_function);
					Self::deposit_event(RawEvent::ValidationFunctionApplied(vfp.relay_parent_number));
				}
			}

			let (host_config, relevant_messaging_state) =
				relay_state_snapshot::extract_from_proof(
					T::SelfParaId::get(),
					vfp.relay_parent_storage_root,
					relay_chain_state
				)
				.map_err(|err| {
					log::debug!("invalid relay chain merkle proof: {:?}", err);
					Error::<T>::InvalidRelayChainMerkleProof
				})?;

			ValidationData::put(&vfp);
			RelevantMessagingState::put(relevant_messaging_state.clone());
			HostConfiguration::put(host_config);

			<T::OnValidationData as OnValidationData>::on_validation_data(&vfp);

			// TODO: This is more than zero, but will need benchmarking to figure out what.
			let mut total_weight = 0;
			total_weight += Self::process_inbound_downward_messages(
				relevant_messaging_state.dmq_mqc_head,
				downward_messages,
			)?;
			total_weight += Self::process_inbound_horizontal_messages(
				&relevant_messaging_state.ingress_channels,
				horizontal_messages,
			)?;

			Ok(PostDispatchInfo { actual_weight: Some(total_weight), pays_fee: Pays::No })
		}

		#[weight = (1_000, DispatchClass::Operational)]
		fn sudo_send_upward_message(origin, message: UpwardMessage) {
			ensure_root(origin)?;
			let _ = Self::send_upward_message(message);
		}

		#[weight = (1_000_000, DispatchClass::Operational)]
		fn authorize_upgrade(origin, code_hash: T::Hash) {
			ensure_root(origin)?;

			AuthorizedUpgrade::<T>::put(&code_hash);

			Self::deposit_event(RawEvent::UpgradeAuthorized(code_hash));
		}

		#[weight = 1_000_000]
		fn enact_authorized_upgrade(origin, code: Vec<u8>) {
			// No ensure origin on purpose. We validate by checking the code vs hash in storage.
			let required_hash = AuthorizedUpgrade::<T>::get()
				.ok_or(Error::<T>::NothingAuthorized)?;
			let actual_hash = T::Hashing::hash(&code[..]);
			ensure!(actual_hash == required_hash, Error::<T>::Unauthorized);
			Self::set_code_impl(code)?;
			AuthorizedUpgrade::<T>::kill();
		}

		fn on_finalize() {
			DidSetValidationCode::kill();

			let host_config = match Self::host_configuration() {
				Some(ok) => ok,
				None => {
					debug_assert!(false, "host configuration is promised to set until `on_finalize`; qed");
					return
				}
			};
			let relevant_messaging_state = match Self::relevant_messaging_state() {
				Some(ok) => ok,
				None => {
					debug_assert!(false, "relevant messaging state is promised to be set until `on_finalize`; qed");
					return
				}
			};

			<Self as Store>::PendingUpwardMessages::mutate(|up| {
				let (count, size) = relevant_messaging_state.relay_dispatch_queue_size;

				let available_capacity = cmp::min(
					host_config.max_upward_queue_count.saturating_sub(count),
					host_config.max_upward_message_num_per_candidate,
				);
				let available_size = host_config.max_upward_queue_size.saturating_sub(size);

				// Count the number of messages we can possibly fit in the given constraints, i.e.
				// available_capacity and available_size.
				let num = up
					.iter()
					.scan(
						(available_capacity as usize, available_size as usize),
						|state, msg| {
							let (cap_left, size_left) = *state;
							match (cap_left.checked_sub(1), size_left.checked_sub(msg.len())) {
								(Some(new_cap), Some(new_size)) => {
									*state = (new_cap, new_size);
									Some(())
								}
								_ => None,
							}
						},
					)
					.count();

				// TODO: #274 Return back messages that do not longer fit into the queue.

				storage::unhashed::put(well_known_keys::UPWARD_MESSAGES, &up[0..num]);
				*up = up.split_off(num);
			});

			// Sending HRMP messages is a little bit more involved. There are the following
			// constraints:
			//
			// - a channel should exist (and it can be closed while a message is buffered),
			// - at most one message can be sent in a channel,
			// - the sent out messages should be ordered by ascension of recipient para id.
			// - the capacity and total size of the channel is limited,
			// - the maximum size of a message is limited (and can potentially be changed),

			let maximum_channels = host_config.hrmp_max_message_num_per_candidate
				.min(AnnouncedHrmpMessagesPerCandidate::take()) as usize;

			let outbound_messages = T::OutboundXcmpMessageSource::take_outbound_messages(
				maximum_channels,
			);

			// Note conversion to the OutboundHrmpMessage isn't needed since the data that
			// `take_outbound_messages` returns encodes equivalently.
			// If the following code breaks, then we'll need to revisit that assumption.
			let _ = OutboundHrmpMessage { recipient: ParaId::from(0), data: vec![] };

			storage::unhashed::put(well_known_keys::HRMP_OUTBOUND_MESSAGES, &outbound_messages);
		}

		fn on_initialize(n: T::BlockNumber) -> Weight {
			// To prevent removing `NEW_VALIDATION_CODE` that was set by another `on_initialize` like
			// for example from scheduler, we only kill the storage entry if it was not yet updated
			// in the current block.
			if !DidSetValidationCode::get() {
				storage::unhashed::kill(NEW_VALIDATION_CODE);
			}

			// Remove the validation from the old block.
			ValidationData::kill();

			let mut weight = T::DbWeight::get().writes(3);
			storage::unhashed::kill(well_known_keys::HRMP_WATERMARK);
			storage::unhashed::kill(well_known_keys::UPWARD_MESSAGES);
			storage::unhashed::kill(well_known_keys::HRMP_OUTBOUND_MESSAGES);

			// Here, in `on_initialize` we must report the weight for both `on_initialize` and
			// `on_finalize`.
			//
			// One complication here, is that the `host_configuration` is updated by an inherent and
			// those are processed after the block initialization phase. Therefore, we have to be
			// content only with the configuration as per the previous block. That means that
			// the configuration can be either stale (or be abscent altogether in case of the
			// beginning of the chain).
			//
			// In order to mitigate this, we do the following. At the time, we are only concerned
			// about `hrmp_max_message_num_per_candidate`. We reserve the amount of weight to process
			// the number of HRMP messages according to the potentially stale configuration. In
			// `on_finalize` we will process only the maximum between the announced number of messages
			// and the actual received in the fresh configuration.
			//
			// In the common case, they will be the same. In the case the actual value is smaller
			// than the announced, we would waste some of weight. In the case the actual value is
			// greater than the announced, we will miss opportunity to send a couple of messages.
			weight += T::DbWeight::get().reads_writes(1, 1);
			let hrmp_max_message_num_per_candidate =
				Self::host_configuration()
					.map(|cfg| cfg.hrmp_max_message_num_per_candidate)
					.unwrap_or(0);
			AnnouncedHrmpMessagesPerCandidate::put(hrmp_max_message_num_per_candidate);

			// NOTE that the actual weight consumed by `on_finalize` may turn out lower.
			weight += T::DbWeight::get().reads_writes(
				3 + hrmp_max_message_num_per_candidate as u64,
				4 + hrmp_max_message_num_per_candidate as u64,
			);

			weight
		}
	}
}

impl<T: Config> GetChannelInfo for Module<T> {
	fn get_channel_status(id: ParaId) -> ChannelStatus {
		// Note, that we are using `relevant_messaging_state` which may be from the previous
		// block, in case this is called from `on_initialize`, i.e. before the inherent with fresh
		// data is submitted.
		//
		// That shouldn't be a problem though because this is anticipated and already can happen.
		// This is because sending implies that a message is buffered until there is space to send
		// a message in the candidate. After a while waiting in a buffer, it may be discovered that
		// the channel to which a message were addressed is now closed. Another possibility, is that
		// the maximum message size was decreased so that a message in the buffer doesn't fit. Should
		// any of that happen the sender should be notified about the message was discarded.
		//
		// Here it a similar case, with the difference that the realization that the channel is closed
		// came the same block.
		let channels = match Self::relevant_messaging_state() {
			None => {
				log::warn!("calling `get_channel_status` with no RelevantMessagingState?!");
				return ChannelStatus::Closed
			},
			Some(d) => d.egress_channels,
		};
		// ^^^ NOTE: This storage field should carry over from the previous block. So if it's None
		// then it must be that this is an edge-case where a message is attempted to be
		// sent at the first block. It should be safe to assume that there are no channels
		// opened at all so early. At least, relying on this assumption seems to be a better
		// tradeoff, compared to introducing an error variant that the clients should be
		// prepared to handle.
		let index = match channels.binary_search_by_key(&id, |item| item.0) {
			Err(_) => return ChannelStatus::Closed,
			Ok(i) => i,
		};
		let meta = &channels[index].1;
		if meta.msg_count + 1 > meta.max_capacity {
			// The channel is at its capacity. Skip it for now.
			return ChannelStatus::Full;
		}
		let max_size_now = meta.max_total_size - meta.total_size;
		let max_size_ever = meta.max_message_size;
		ChannelStatus::Ready(max_size_now as usize, max_size_ever as usize)
	}

	fn get_channel_max(id: ParaId) -> Option<usize> {
		let channels = Self::relevant_messaging_state()?.egress_channels;
		let index = channels.binary_search_by_key(&id, |item| item.0).ok()?;
		Some(channels[index].1.max_message_size as usize)
	}
}

impl<T: Config> Module<T> {
	/// Validate the given [`PersistedValidationData`] against the
	/// [`ValidationParams`](polkadot_parachain::primitives::ValidationParams).
	///
	/// This check will only be executed when the block is currently being executed in the context
	/// of [`validate_block`]. If this is being executed in the context of block building or block
	/// import, this is a no-op.
	///
	/// # Panics
	fn validate_validation_data(validation_data: &PersistedValidationData) {
		validate_block::with_validation_params(|params| {
			assert_eq!(params.parent_head, validation_data.parent_head, "Parent head doesn't match");
			assert_eq!(
				params.relay_parent_number,
				validation_data.relay_parent_number,
				"Relay parent number doesn't match",
			);
			assert_eq!(
				params.relay_parent_storage_root,
				validation_data.relay_parent_storage_root,
				"Relay parent stoarage root doesn't match",
			);
		});
	}

	/// Process all inbound downward messages relayed by the collator.
	///
	/// Checks if the sequence of the messages is valid, dispatches them and communicates the number
	/// of processed messages to the collator via a storage update.
	fn process_inbound_downward_messages(
		expected_dmq_mqc_head: relay_chain::Hash,
		downward_messages: Vec<InboundDownwardMessage>,
	) -> Result<Weight, DispatchError> {
		let dm_count = downward_messages.len() as u32;

		let mut weight_used = 0;

		// Reference fu to avoid the `move` capture.
		let weight_used_mut_ref = &mut weight_used;
		let result_mqc_head = LastDmqMqcHead::mutate(move |mqc| {
			for downward_message in downward_messages {
				mqc.extend_downward(&downward_message);
				*weight_used_mut_ref += T::DownwardMessageHandlers::handle_downward_message(downward_message);
			}
			mqc.0
		});

		// After hashing each message in the message queue chain submitted by the collator, we should
		// arrive to the MQC head provided by the relay chain.
		ensure!(
			result_mqc_head == expected_dmq_mqc_head,
			Error::<T>::DmpMqcMismatch
		);

		// Store the processed_downward_messages here so that it will be accessible from
		// PVF's `validate_block` wrapper and collation pipeline.
		storage::unhashed::put(well_known_keys::PROCESSED_DOWNWARD_MESSAGES, &dm_count);

		Ok(weight_used)
	}

	/// Process all inbound horizontal messages relayed by the collator.
	///
	/// This is similar to [`process_inbound_downward_messages`], but works on multiple inbound
	/// channels.
	fn process_inbound_horizontal_messages(
		ingress_channels: &[(ParaId, cumulus_primitives_core::AbridgedHrmpChannel)],
		horizontal_messages: BTreeMap<ParaId, Vec<InboundHrmpMessage>>,
	) -> Result<Weight, DispatchError> {
		// First, check that all submitted messages are sent from channels that exist. The channel
		// exists if its MQC head is present in `vfp.hrmp_mqc_heads`.
		for sender in horizontal_messages.keys() {
			ensure!(
				ingress_channels
					.binary_search_by_key(sender, |&(s, _)| s)
					.is_ok(),
				Error::<T>::HrmpNoMqc,
			);
		}

		// Second, prepare horizontal messages for a more convenient processing:
		//
		// instead of a mapping from a para to a list of inbound HRMP messages, we will have a list
		// of tuples `(sender, message)` first ordered by `sent_at` (the relay chain block number
		// in which the message hit the relay-chain) and second ordered by para id ascending.
		//
		// The messages will be dispatched in this order.
		let mut horizontal_messages = horizontal_messages
			.into_iter()
			.flat_map(|(sender, channel_contents)| {
				channel_contents
					.into_iter()
					.map(move |message| (sender, message))
			})
			.collect::<Vec<_>>();
		horizontal_messages.sort_by(|a, b| {
			// first sort by sent-at and then by the para id
			match a.1.sent_at.cmp(&b.1.sent_at) {
				cmp::Ordering::Equal => a.0.cmp(&b.0),
				ord => ord,
			}
		});

		let last_mqc_heads = LastHrmpMqcHeads::get();
		let mut running_mqc_heads = BTreeMap::new();
		let mut hrmp_watermark = None;

		{
			for (sender, ref horizontal_message) in &horizontal_messages {
				if hrmp_watermark
					.map(|w| w < horizontal_message.sent_at)
					.unwrap_or(true)
				{
					hrmp_watermark = Some(horizontal_message.sent_at);
				}

				running_mqc_heads
					.entry(sender)
					.or_insert_with(|| last_mqc_heads.get(&sender).cloned().unwrap_or_default())
					.extend_hrmp(horizontal_message);
			}
		}
		let message_iter = horizontal_messages.iter()
			.map(|&(sender, ref message)| (sender, message.sent_at, &message.data[..]));

		let max_weight = ReservedXcmpWeightOverride::get().unwrap_or_else(T::ReservedXcmpWeight::get);
		let weight_used = T::XcmpMessageHandler::handle_xcmp_messages(message_iter, max_weight);

		// Check that the MQC heads for each channel provided by the relay chain match the MQC heads
		// we have after processing all incoming messages.
		//
		// Along the way we also carry over the relevant entries from the `last_mqc_heads` to
		// `running_mqc_heads`. Otherwise, in a block where no messages were sent in a channel
		// it won't get into next block's `last_mqc_heads` and thus will be all zeros, which
		// would corrupt the message queue chain.
		for &(ref sender, ref channel) in ingress_channels {
			let cur_head = running_mqc_heads
				.entry(sender)
				.or_insert_with(|| last_mqc_heads.get(&sender).cloned().unwrap_or_default())
				.head();
			let target_head = channel.mqc_head.unwrap_or_default();

			ensure!(cur_head == target_head, Error::<T>::HrmpMqcMismatch);
		}

		LastHrmpMqcHeads::put(running_mqc_heads);

		// If we processed at least one message, then advance watermark to that location.
		if let Some(hrmp_watermark) = hrmp_watermark {
			storage::unhashed::put(well_known_keys::HRMP_WATERMARK, &hrmp_watermark);
		}

		Ok(weight_used)
	}

	/// Put a new validation function into a particular location where polkadot
	/// monitors for updates. Calling this function notifies polkadot that a new
	/// upgrade has been scheduled.
	fn notify_polkadot_of_pending_upgrade(code: &[u8]) {
		storage::unhashed::put_raw(NEW_VALIDATION_CODE, code);
		DidSetValidationCode::put(true);
	}

	/// Put a new validation function into a particular location where this
	/// parachain will execute it on subsequent blocks.
	fn put_parachain_code(code: &[u8]) {
		storage::unhashed::put_raw(sp_core::storage::well_known_keys::CODE, code);
	}

	/// The maximum code size permitted, in bytes.
	///
	/// Returns `None` if the relay chain parachain host configuration hasn't been submitted yet.
	pub fn max_code_size() -> Option<u32> {
		HostConfiguration::get().map(|cfg| cfg.max_code_size)
	}

	/// Returns if a PVF/runtime upgrade could be signalled at the current block, and if so
	/// when the new code will take the effect.
	fn code_upgrade_allowed(
		vfp: &PersistedValidationData,
		cfg: &AbridgedHostConfiguration,
	) -> Option<relay_chain::BlockNumber> {
		if PendingRelayChainBlockNumber::get().is_some() {
			// There is already upgrade scheduled. Upgrade is not allowed.
			return None;
		}

		let relay_blocks_since_last_upgrade =
			vfp.relay_parent_number.saturating_sub(LastUpgrade::get());

		if relay_blocks_since_last_upgrade <= cfg.validation_upgrade_frequency {
			// The cooldown after the last upgrade hasn't elapsed yet. Upgrade is not allowed.
			return None;
		}

		Some(vfp.relay_parent_number + cfg.validation_upgrade_delay)
	}

	/// The implementation of the runtime upgrade functionality for parachains.
	fn set_code_impl(validation_function: Vec<u8>) -> DispatchResult {
		ensure!(
			!PendingValidationFunction::exists(),
			Error::<T>::OverlappingUpgrades
		);
		let vfp = Self::validation_data().ok_or(Error::<T>::ValidationDataNotAvailable)?;
		let cfg = Self::host_configuration().ok_or(Error::<T>::HostConfigurationNotAvailable)?;
		ensure!(
			validation_function.len() <= cfg.max_code_size as usize,
			Error::<T>::TooBig
		);
		let apply_block =
			Self::code_upgrade_allowed(&vfp, &cfg).ok_or(Error::<T>::ProhibitedByPolkadot)?;

		// When a code upgrade is scheduled, it has to be applied in two
		// places, synchronized: both polkadot and the individual parachain
		// have to upgrade on the same relay chain block.
		//
		// `notify_polkadot_of_pending_upgrade` notifies polkadot; the `PendingValidationFunction`
		// storage keeps track locally for the parachain upgrade, which will
		// be applied later.
		Self::notify_polkadot_of_pending_upgrade(&validation_function);
		PendingRelayChainBlockNumber::put(apply_block);
		PendingValidationFunction::put(validation_function);
		Self::deposit_event(RawEvent::ValidationFunctionStored(apply_block));

		Ok(())
	}
}

pub struct ParachainSetCode<T>(sp_std::marker::PhantomData<T>);

impl<T: Config> frame_system::SetCode for ParachainSetCode<T> {
	fn set_code(code: Vec<u8>) -> DispatchResult {
		Module::<T>::set_code_impl(code)
	}
}

/// This struct provides ability to extend a message queue chain (MQC) and compute a new head.
///
/// MQC is an instance of a [hash chain] applied to a message queue. Using a hash chain it's possible
/// to represent a sequence of messages using only a single hash.
///
/// A head for an empty chain is agreed to be a zero hash.
///
/// [hash chain]: https://en.wikipedia.org/wiki/Hash_chain
#[derive(Default, Clone, codec::Encode, codec::Decode)]
struct MessageQueueChain(relay_chain::Hash);

impl MessageQueueChain {
	fn extend_hrmp(&mut self, horizontal_message: &InboundHrmpMessage) -> &mut Self {
		let prev_head = self.0;
		self.0 = BlakeTwo256::hash_of(&(
			prev_head,
			horizontal_message.sent_at,
			BlakeTwo256::hash_of(&horizontal_message.data),
		));
		self
	}

	fn extend_downward(&mut self, downward_message: &InboundDownwardMessage) -> &mut Self {
		let prev_head = self.0;
		self.0 = BlakeTwo256::hash_of(&(
			prev_head,
			downward_message.sent_at,
			BlakeTwo256::hash_of(&downward_message.msg),
		));
		self
	}

	fn head(&self) -> relay_chain::Hash {
		self.0
	}
}

impl<T: Config> Module<T> {
	pub fn send_upward_message(message: UpwardMessage) -> Result<u32, MessageSendError> {
		// Check if the message fits into the relay-chain constraints.
		//
		// Note, that we are using `host_configuration` here which may be from the previous
		// block, in case this is called from `on_initialize`, i.e. before the inherent with fresh
		// data is submitted.
		//
		// That shouldn't be a problem since this is a preliminary check and the actual check would
		// be performed just before submitting the message from the candidate, and it already can
		// happen that during the time the message is buffered for sending the relay-chain setting
		// may change so that the message is no longer valid.
		//
		// However, changing this setting is expected to be rare.
		match Self::host_configuration() {
			Some(cfg) => {
				if message.len() > cfg.max_upward_message_size as usize {
					return Err(MessageSendError::TooBig);
				}
			}
			None => {
				// This storage field should carry over from the previous block. So if it's None
				// then it must be that this is an edge-case where a message is attempted to be
				// sent at the first block.
				//
				// Let's pass this message through. I think it's not unreasonable to expect that the
				// message is not huge and it comes through, but if it doesn't it can be returned
				// back to the sender.
				//
				// Thus fall through here.
			}
		};
		<Self as Store>::PendingUpwardMessages::append(message);
		Ok(0)
	}
}

impl<T: Config> UpwardMessageSender for Module<T> {
	fn send_upward_message(message: UpwardMessage) -> Result<u32, MessageSendError> {
		Self::send_upward_message(message)
	}
}

impl<T: Config> ProvideInherent for Module<T> {
	type Call = Call<T>;
	type Error = sp_inherents::MakeFatalError<()>;
	const INHERENT_IDENTIFIER: InherentIdentifier =
		cumulus_primitives_parachain_inherent::INHERENT_IDENTIFIER;

	fn create_inherent(data: &InherentData) -> Option<Self::Call> {
		let data: ParachainInherentData = data
			.get_data(&Self::INHERENT_IDENTIFIER)
			.ok()
			.flatten()
			.expect("validation function params are always injected into inherent data; qed");

		Some(Call::set_validation_data(data))
	}

	fn is_inherent(call: &Self::Call) -> bool {
		matches!(call, Call::set_validation_data(_))
	}
}

decl_event! {
	pub enum Event<T> where Hash = <T as frame_system::Config>::Hash {
		// The validation function has been scheduled to apply as of the contained relay chain block number.
		ValidationFunctionStored(RelayChainBlockNumber),
		// The validation function was applied as of the contained relay chain block number.
		ValidationFunctionApplied(RelayChainBlockNumber),
		// An upgrade has been authorized.
		UpgradeAuthorized(Hash),
	}
}

decl_error! {
	pub enum Error for Module<T: Config> {
		/// Attempt to upgrade validation function while existing upgrade pending
		OverlappingUpgrades,
		/// Polkadot currently prohibits this parachain from upgrading its validation function
		ProhibitedByPolkadot,
		/// The supplied validation function has compiled into a blob larger than Polkadot is willing to run
		TooBig,
		/// The inherent which supplies the validation data did not run this block
		ValidationDataNotAvailable,
		/// The inherent which supplies the host configuration did not run this block
		HostConfigurationNotAvailable,
		/// Invalid relay-chain storage merkle proof
		InvalidRelayChainMerkleProof,
		/// The messages submitted by the collator in the system inherent when hashed sequentially
		/// do not produce the hash that is produced by the relay-chain.
		///
		/// This means that at least some of the submitted messages were altered, omitted or added
		/// illegaly.
		DmpMqcMismatch,
		/// The collator submitted a message that is received from a sender that doesn't have a
		/// channel opened to this parachain, according to the relay-parent state.
		HrmpNoMqc,
		/// After processing all messages submitted by the collator and extending hash chains we
		/// haven't arrived to the MQCs that were produced by the relay-chain.
		///
		/// That means that one or more channels had at least some of the submitted messages altered,
		/// omitted or added illegaly.
		HrmpMqcMismatch,
		/// No validation function upgrade is currently scheduled.
		NotScheduled,
		/// No code upgrade has been authorized.
		NothingAuthorized,
		/// The given code upgrade has not been authorized.
		Unauthorized,
	}
}

/// tests for this pallet
#[cfg(test)]
mod tests {
	use super::*;

	use codec::Encode;
	use cumulus_primitives_core::{
		AbridgedHrmpChannel, InboundDownwardMessage, InboundHrmpMessage, PersistedValidationData,
		relay_chain::BlockNumber as RelayBlockNumber,
	};
	use cumulus_test_relay_sproof_builder::RelayStateSproofBuilder;
	use frame_support::{
		assert_ok,
		dispatch::UnfilteredDispatchable,
		parameter_types,
		traits::{OnFinalize, OnInitialize},
	};
	use frame_system::{InitKind, RawOrigin};
	use hex_literal::hex;
	use relay_chain::v1::HrmpChannelId;
	use sp_core::H256;
	use sp_runtime::{testing::Header, traits::IdentityLookup};
	use sp_version::RuntimeVersion;
	use std::cell::RefCell;

	use crate as parachain_system;

	type UncheckedExtrinsic = frame_system::mocking::MockUncheckedExtrinsic<Test>;
	type Block = frame_system::mocking::MockBlock<Test>;

	frame_support::construct_runtime!(
		pub enum Test where
			Block = Block,
			NodeBlock = Block,
			UncheckedExtrinsic = UncheckedExtrinsic,
		{
			System: frame_system::{Pallet, Call, Config, Storage, Event<T>},
			ParachainSystem: parachain_system::{Pallet, Call, Storage, Event<T>},
		}
	);

	parameter_types! {
		pub const BlockHashCount: u64 = 250;
		pub Version: RuntimeVersion = RuntimeVersion {
			spec_name: sp_version::create_runtime_str!("test"),
			impl_name: sp_version::create_runtime_str!("system-test"),
			authoring_version: 1,
			spec_version: 1,
			impl_version: 1,
			apis: sp_version::create_apis_vec!([]),
			transaction_version: 1,
		};
		pub const ParachainId: ParaId = ParaId::new(200);
		pub const ReservedXcmpWeight: Weight = 0;
	}
	impl frame_system::Config for Test {
		type Origin = Origin;
		type Call = Call;
		type Index = u64;
		type BlockNumber = u64;
		type Hash = H256;
		type Hashing = BlakeTwo256;
		type AccountId = u64;
		type Lookup = IdentityLookup<Self::AccountId>;
		type Header = Header;
		type Event = Event;
		type BlockHashCount = BlockHashCount;
		type BlockLength = ();
		type BlockWeights = ();
		type Version = Version;
		type PalletInfo = PalletInfo;
		type AccountData = ();
		type OnNewAccount = ();
		type OnKilledAccount = ();
		type DbWeight = ();
		type BaseCallFilter = ();
		type SystemWeightInfo = ();
		type SS58Prefix = ();
		type OnSetCode = ParachainSetCode<Self>;
	}
	impl Config for Test {
		type Event = Event;
		type OnValidationData = ();
		type SelfParaId = ParachainId;
		type DownwardMessageHandlers = SaveIntoThreadLocal;
		type XcmpMessageHandler = SaveIntoThreadLocal;
		type OutboundXcmpMessageSource = FromThreadLocal;
		type ReservedXcmpWeight = ReservedXcmpWeight;
	}

	pub struct FromThreadLocal;
	pub struct SaveIntoThreadLocal;

	std::thread_local! {
		static HANDLED_DOWNWARD_MESSAGES: RefCell<Vec<InboundDownwardMessage>> = RefCell::new(Vec::new());
		static HANDLED_XCMP_MESSAGES: RefCell<Vec<(ParaId, relay_chain::BlockNumber, Vec<u8>)>> = RefCell::new(Vec::new());
		static SENT_MESSAGES: RefCell<Vec<(ParaId, Vec<u8>)>> = RefCell::new(Vec::new());
	}

	fn send_message(
		dest: ParaId,
		message: Vec<u8>,
	) {
		SENT_MESSAGES.with(|m| m.borrow_mut().push((dest, message)));
	}

	impl XcmpMessageSource for FromThreadLocal {
		fn take_outbound_messages(maximum_channels: usize) -> Vec<(ParaId, Vec<u8>)> {
			let mut ids = std::collections::BTreeSet::<ParaId>::new();
			let mut taken = 0;
			let mut result = Vec::new();
			SENT_MESSAGES.with(|ms| ms.borrow_mut()
				.retain(|m| {
					let status = <Module::<Test> as GetChannelInfo>::get_channel_status(m.0);
					let ready = matches!(status, ChannelStatus::Ready(..));
					if ready && !ids.contains(&m.0) && taken < maximum_channels {
						ids.insert(m.0);
						taken += 1;
						result.push(m.clone());
						false
					} else {
						true
					}
				})
			);
			result
		}
	}

	impl DownwardMessageHandler for SaveIntoThreadLocal {
		fn handle_downward_message(msg: InboundDownwardMessage) -> Weight {
			HANDLED_DOWNWARD_MESSAGES.with(|m| {
				m.borrow_mut().push(msg);
			});
			0
		}
	}

	impl XcmpMessageHandler for SaveIntoThreadLocal {
		fn handle_xcmp_messages<'a, I: Iterator<Item=(ParaId, RelayBlockNumber, &'a [u8])>>(
			iter: I,
			_max_weight: Weight,
		) -> Weight {
			HANDLED_XCMP_MESSAGES.with(|m| {
				for (sender, sent_at, message) in iter {
					m.borrow_mut().push((sender, sent_at, message.to_vec()));
				}
				0
			})
		}
	}

	// This function basically just builds a genesis storage key/value store according to
	// our desired mockup.
	fn new_test_ext() -> sp_io::TestExternalities {
		HANDLED_DOWNWARD_MESSAGES.with(|m| m.borrow_mut().clear());
		HANDLED_XCMP_MESSAGES.with(|m| m.borrow_mut().clear());

		frame_system::GenesisConfig::default()
			.build_storage::<Test>()
			.unwrap()
			.into()
	}

	struct CallInWasm(Vec<u8>);

	impl sp_core::traits::CallInWasm for CallInWasm {
		fn call_in_wasm(
			&self,
			_wasm_code: &[u8],
			_code_hash: Option<Vec<u8>>,
			_method: &str,
			_call_data: &[u8],
			_ext: &mut dyn sp_externalities::Externalities,
			_missing_host_functions: sp_core::traits::MissingHostFunctions,
		) -> Result<Vec<u8>, String> {
			Ok(self.0.clone())
		}
	}

	fn wasm_ext() -> sp_io::TestExternalities {
		let version = RuntimeVersion {
			spec_name: "test".into(),
			spec_version: 2,
			impl_version: 1,
			..Default::default()
		};
		let call_in_wasm = CallInWasm(version.encode());

		let mut ext = new_test_ext();
		ext.register_extension(sp_core::traits::CallInWasmExt::new(call_in_wasm));
		ext
	}

	struct BlockTest {
		n: <Test as frame_system::Config>::BlockNumber,
		within_block: Box<dyn Fn()>,
		after_block: Option<Box<dyn Fn()>>,
	}

	/// BlockTests exist to test blocks with some setup: we have to assume that
	/// `validate_block` will mutate and check storage in certain predictable
	/// ways, for example, and we want to always ensure that tests are executed
	/// in the context of some particular block number.
	#[derive(Default)]
	struct BlockTests {
		tests: Vec<BlockTest>,
		pending_upgrade: Option<RelayChainBlockNumber>,
		ran: bool,
		relay_sproof_builder_hook:
			Option<Box<dyn Fn(&BlockTests, RelayChainBlockNumber, &mut RelayStateSproofBuilder)>>,
		persisted_validation_data_hook:
			Option<Box<dyn Fn(&BlockTests, RelayChainBlockNumber, &mut PersistedValidationData)>>,
		inherent_data_hook:
			Option<Box<dyn Fn(&BlockTests, RelayChainBlockNumber, &mut ParachainInherentData)>>,
	}

	impl BlockTests {
		fn new() -> BlockTests {
			Default::default()
		}

		fn add_raw(mut self, test: BlockTest) -> Self {
			self.tests.push(test);
			self
		}

		fn add<F>(self, n: <Test as frame_system::Config>::BlockNumber, within_block: F) -> Self
		where
			F: 'static + Fn(),
		{
			self.add_raw(BlockTest {
				n,
				within_block: Box::new(within_block),
				after_block: None,
			})
		}

		fn add_with_post_test<F1, F2>(
			self,
			n: <Test as frame_system::Config>::BlockNumber,
			within_block: F1,
			after_block: F2,
		) -> Self
		where
			F1: 'static + Fn(),
			F2: 'static + Fn(),
		{
			self.add_raw(BlockTest {
				n,
				within_block: Box::new(within_block),
				after_block: Some(Box::new(after_block)),
			})
		}

		fn with_relay_sproof_builder<F>(mut self, f: F) -> Self
		where
			F: 'static + Fn(&BlockTests, RelayChainBlockNumber, &mut RelayStateSproofBuilder),
		{
			self.relay_sproof_builder_hook = Some(Box::new(f));
			self
		}

		#[allow(dead_code)] // might come in handy in future. If now is future and it still hasn't - feel free.
		fn with_validation_data<F>(mut self, f: F) -> Self
		where
			F: 'static + Fn(&BlockTests, RelayChainBlockNumber, &mut PersistedValidationData),
		{
			self.persisted_validation_data_hook = Some(Box::new(f));
			self
		}

		fn with_inherent_data<F>(mut self, f: F) -> Self
		where
			F: 'static + Fn(&BlockTests, RelayChainBlockNumber, &mut ParachainInherentData),
		{
			self.inherent_data_hook = Some(Box::new(f));
			self
		}

		fn run(&mut self) {
			self.ran = true;
			wasm_ext().execute_with(|| {
				for BlockTest {
					n,
					within_block,
					after_block,
				} in self.tests.iter()
				{
					// clear pending updates, as applicable
					if let Some(upgrade_block) = self.pending_upgrade {
						if n >= &upgrade_block.into() {
							self.pending_upgrade = None;
						}
					}

					// begin initialization
					System::initialize(
						&n,
						&Default::default(),
						&Default::default(),
						InitKind::Full,
					);

					// now mess with the storage the way validate_block does
					let mut sproof_builder = RelayStateSproofBuilder::default();
					if let Some(ref hook) = self.relay_sproof_builder_hook {
						hook(self, *n as RelayChainBlockNumber, &mut sproof_builder);
					}
					let (relay_parent_storage_root, relay_chain_state) =
						sproof_builder.into_state_root_and_proof();
					let mut vfp = PersistedValidationData {
						relay_parent_number: *n as RelayChainBlockNumber,
						relay_parent_storage_root,
						..Default::default()
					};
					if let Some(ref hook) = self.persisted_validation_data_hook {
						hook(self, *n as RelayChainBlockNumber, &mut vfp);
					}

					ValidationData::put(&vfp);
					storage::unhashed::kill(NEW_VALIDATION_CODE);

					// It is insufficient to push the validation function params
					// to storage; they must also be included in the inherent data.
					let inherent_data = {
						let mut inherent_data = InherentData::default();
						let mut system_inherent_data = ParachainInherentData {
							validation_data: vfp.clone(),
							relay_chain_state,
							downward_messages: Default::default(),
							horizontal_messages: Default::default(),
						};
						if let Some(ref hook) = self.inherent_data_hook {
							hook(self, *n as RelayChainBlockNumber, &mut system_inherent_data);
						}
						inherent_data
							.put_data(
								cumulus_primitives_parachain_inherent::INHERENT_IDENTIFIER,
								&system_inherent_data,
							)
							.expect("failed to put VFP inherent");
						inherent_data
					};

					// execute the block
					ParachainSystem::on_initialize(*n);
					ParachainSystem::create_inherent(&inherent_data)
						.expect("got an inherent")
						.dispatch_bypass_filter(RawOrigin::None.into())
						.expect("dispatch succeeded");
					within_block();
					ParachainSystem::on_finalize(*n);

					// did block execution set new validation code?
					if storage::unhashed::exists(NEW_VALIDATION_CODE) {
						if self.pending_upgrade.is_some() {
							panic!("attempted to set validation code while upgrade was pending");
						}
					}

					// clean up
					System::finalize();
					if let Some(after_block) = after_block {
						after_block();
					}
				}
			});
		}
	}

	impl Drop for BlockTests {
		fn drop(&mut self) {
			if !self.ran {
				self.run();
			}
		}
	}

	#[test]
	#[should_panic]
	fn block_tests_run_on_drop() {
		BlockTests::new().add(123, || {
			panic!("if this test passes, block tests run properly")
		});
	}

	#[test]
	fn events() {
		BlockTests::new()
			.with_relay_sproof_builder(|_, _, builder| {
				builder.host_config.validation_upgrade_delay = 1000;
			})
			.add_with_post_test(
				123,
				|| {
					assert_ok!(System::set_code(
						RawOrigin::Root.into(),
						Default::default()
					));
				},
				|| {
					let events = System::events();
					assert_eq!(
						events[0].event,
						Event::parachain_system(crate::RawEvent::ValidationFunctionStored(1123).into())
					);
				},
			)
			.add_with_post_test(
				1234,
				|| {},
				|| {
					let events = System::events();
					assert_eq!(
						events[0].event,
						Event::parachain_system(crate::RawEvent::ValidationFunctionApplied(1234).into())
					);
				},
			);
	}

	#[test]
	fn non_overlapping() {
		BlockTests::new()
			.with_relay_sproof_builder(|_, _, builder| {
				builder.host_config.validation_upgrade_delay = 1000;
			})
			.add(123, || {
				assert_ok!(System::set_code(
					RawOrigin::Root.into(),
					Default::default()
				));
			})
			.add(234, || {
				assert_eq!(
					System::set_code(RawOrigin::Root.into(), Default::default()),
					Err(Error::<Test>::OverlappingUpgrades.into()),
				)
			});
	}

	#[test]
	fn manipulates_storage() {
		BlockTests::new()
			.add(123, || {
				assert!(
					!PendingValidationFunction::exists(),
					"validation function must not exist yet"
				);
				assert_ok!(System::set_code(
					RawOrigin::Root.into(),
					Default::default()
				));
				assert!(
					PendingValidationFunction::exists(),
					"validation function must now exist"
				);
			})
			.add_with_post_test(
				1234,
				|| {},
				|| {
					assert!(
						!PendingValidationFunction::exists(),
						"validation function must have been unset"
					);
				},
			);
	}

	#[test]
	fn checks_size() {
		BlockTests::new()
			.with_relay_sproof_builder(|_, _, builder| {
				builder.host_config.max_code_size = 8;
			})
			.add(123, || {
				assert_eq!(
					System::set_code(RawOrigin::Root.into(), vec![0; 64]),
					Err(Error::<Test>::TooBig.into()),
				);
			});
	}

	#[test]
	fn send_upward_message_num_per_candidate() {
		BlockTests::new()
			.with_relay_sproof_builder(|_, _, sproof| {
				sproof.host_config.max_upward_message_num_per_candidate = 1;
				sproof.relay_dispatch_queue_size = None;
			})
			.add_with_post_test(
				1,
				|| {
					ParachainSystem::send_upward_message(b"Mr F was here".to_vec()).unwrap();
					ParachainSystem::send_upward_message(b"message 2".to_vec()).unwrap();
				},
				|| {
					let v: Option<Vec<Vec<u8>>> =
						storage::unhashed::get(well_known_keys::UPWARD_MESSAGES);
					assert_eq!(v, Some(vec![b"Mr F was here".to_vec()]),);
				},
			)
			.add_with_post_test(
				2,
				|| { /* do nothing within block */ },
				|| {
					let v: Option<Vec<Vec<u8>>> =
						storage::unhashed::get(well_known_keys::UPWARD_MESSAGES);
					assert_eq!(v, Some(vec![b"message 2".to_vec()]),);
				},
			);
	}

	#[test]
	fn send_upward_message_relay_bottleneck() {
		BlockTests::new()
			.with_relay_sproof_builder(|_, relay_block_num, sproof| {
				sproof.host_config.max_upward_message_num_per_candidate = 2;
				sproof.host_config.max_upward_queue_count = 5;

				match relay_block_num {
					1 => sproof.relay_dispatch_queue_size = Some((5, 0)),
					2 => sproof.relay_dispatch_queue_size = Some((4, 0)),
					_ => unreachable!(),
				}
			})
			.add_with_post_test(
				1,
				|| {
					ParachainSystem::send_upward_message(vec![0u8; 8]).unwrap();
				},
				|| {
					// The message won't be sent because there is already one message in queue.
					let v: Option<Vec<Vec<u8>>> =
						storage::unhashed::get(well_known_keys::UPWARD_MESSAGES);
					assert_eq!(v, Some(vec![]),);
				},
			)
			.add_with_post_test(
				2,
				|| { /* do nothing within block */ },
				|| {
					let v: Option<Vec<Vec<u8>>> =
						storage::unhashed::get(well_known_keys::UPWARD_MESSAGES);
					assert_eq!(v, Some(vec![vec![0u8; 8]]),);
				},
			);
	}

	#[test]
	fn send_hrmp_message_buffer_channel_close() {
		BlockTests::new()
			.with_relay_sproof_builder(|_, relay_block_num, sproof| {
				//
				// Base case setup
				//
				sproof.para_id = ParaId::from(200);
				sproof.hrmp_egress_channel_index = Some(vec![ParaId::from(300), ParaId::from(400)]);
				sproof.hrmp_channels.insert(
					HrmpChannelId {
						sender: ParaId::from(200),
						recipient: ParaId::from(300),
					},
					AbridgedHrmpChannel {
						max_capacity: 1,
						msg_count: 1, // <- 1/1 means the channel is full
						max_total_size: 1024,
						max_message_size: 8,
						total_size: 0,
						mqc_head: Default::default(),
					},
				);
				sproof.hrmp_channels.insert(
					HrmpChannelId {
						sender: ParaId::from(200),
						recipient: ParaId::from(400),
					},
					AbridgedHrmpChannel {
						max_capacity: 1,
						msg_count: 1,
						max_total_size: 1024,
						max_message_size: 8,
						total_size: 0,
						mqc_head: Default::default(),
					},
				);

				//
				// Adjustment according to block
				//
				match relay_block_num {
					1 => {}
					2 => {}
					3 => {
						// The channel 200->400 ceases to exist at the relay chain block 3
						sproof
							.hrmp_egress_channel_index
							.as_mut()
							.unwrap()
							.retain(|n| n != &ParaId::from(400));
						sproof.hrmp_channels.remove(&HrmpChannelId {
							sender: ParaId::from(200),
							recipient: ParaId::from(400),
						});

						// We also free up space for a message in the 200->300 channel.
						sproof
							.hrmp_channels
							.get_mut(&HrmpChannelId {
								sender: ParaId::from(200),
								recipient: ParaId::from(300),
							})
							.unwrap()
							.msg_count = 0;
					}
					_ => unreachable!(),
				}
			})
			.add_with_post_test(
				1,
				|| {
					send_message(
						ParaId::from(300),
						b"1".to_vec(),
					);
					send_message(
						ParaId::from(400),
						b"2".to_vec(),
					);
				},
				|| {},
			)
			.add_with_post_test(
				2,
				|| {},
				|| {
					// both channels are at capacity so we do not expect any messages.
					let v: Option<Vec<OutboundHrmpMessage>> =
						storage::unhashed::get(well_known_keys::HRMP_OUTBOUND_MESSAGES);
					assert_eq!(v, Some(vec![]));
				},
			)
			.add_with_post_test(
				3,
				|| {},
				|| {
					let v: Option<Vec<OutboundHrmpMessage>> =
						storage::unhashed::get(well_known_keys::HRMP_OUTBOUND_MESSAGES);
					assert_eq!(
						v,
						Some(vec![OutboundHrmpMessage {
							recipient: ParaId::from(300),
							data: b"1".to_vec(),
						}])
					);
				},
			);
	}

	#[test]
	fn message_queue_chain() {
		assert_eq!(MessageQueueChain::default().head(), H256::zero());

		// Note that the resulting hashes are the same for HRMP and DMP. That's because even though
		// the types are nominally different, they have the same structure and computation of the
		// new head doesn't differ.
		//
		// These cases are taken from https://github.com/paritytech/polkadot/pull/2351
		assert_eq!(
			MessageQueueChain::default()
				.extend_downward(&InboundDownwardMessage {
					sent_at: 2,
					msg: vec![1, 2, 3],
				})
				.extend_downward(&InboundDownwardMessage {
					sent_at: 3,
					msg: vec![4, 5, 6],
				})
				.head(),
			hex!["88dc00db8cc9d22aa62b87807705831f164387dfa49f80a8600ed1cbe1704b6b"].into(),
		);
		assert_eq!(
			MessageQueueChain::default()
				.extend_hrmp(&InboundHrmpMessage {
					sent_at: 2,
					data: vec![1, 2, 3],
				})
				.extend_hrmp(&InboundHrmpMessage {
					sent_at: 3,
					data: vec![4, 5, 6],
				})
				.head(),
			hex!["88dc00db8cc9d22aa62b87807705831f164387dfa49f80a8600ed1cbe1704b6b"].into(),
		);
	}

	#[test]
	fn receive_dmp() {
		lazy_static::lazy_static! {
			static ref MSG: InboundDownwardMessage = InboundDownwardMessage {
				sent_at: 1,
				msg: b"down".to_vec(),
			};
		}

		BlockTests::new()
			.with_relay_sproof_builder(|_, relay_block_num, sproof| match relay_block_num {
				1 => {
					sproof.dmq_mqc_head =
						Some(MessageQueueChain::default().extend_downward(&MSG).head());
				}
				_ => unreachable!(),
			})
			.with_inherent_data(|_, relay_block_num, data| match relay_block_num {
				1 => {
					data.downward_messages.push(MSG.clone());
				}
				_ => unreachable!(),
			})
			.add(1, || {
				HANDLED_DOWNWARD_MESSAGES.with(|m| {
					let mut m = m.borrow_mut();
					assert_eq!(&*m, &[MSG.clone()]);
					m.clear();
				});
			});
	}

	#[test]
	fn receive_hrmp() {
		lazy_static::lazy_static! {
			static ref MSG_1: InboundHrmpMessage = InboundHrmpMessage {
				sent_at: 1,
				data: b"1".to_vec(),
			};

			static ref MSG_2: InboundHrmpMessage = InboundHrmpMessage {
				sent_at: 1,
				data: b"2".to_vec(),
			};

			static ref MSG_3: InboundHrmpMessage = InboundHrmpMessage {
				sent_at: 2,
				data: b"3".to_vec(),
			};

			static ref MSG_4: InboundHrmpMessage = InboundHrmpMessage {
				sent_at: 2,
				data: b"4".to_vec(),
			};
		}

		BlockTests::new()
			.with_relay_sproof_builder(|_, relay_block_num, sproof| match relay_block_num {
				1 => {
					// 200 - doesn't exist yet
					// 300 - one new message
					sproof.upsert_inbound_channel(ParaId::from(300)).mqc_head =
						Some(MessageQueueChain::default().extend_hrmp(&MSG_1).head());
				}
				2 => {
					// 200 - two new messages
					// 300 - now present with one message.
					sproof.upsert_inbound_channel(ParaId::from(200)).mqc_head =
						Some(MessageQueueChain::default().extend_hrmp(&MSG_4).head());
					sproof.upsert_inbound_channel(ParaId::from(300)).mqc_head = Some(
						MessageQueueChain::default()
							.extend_hrmp(&MSG_1)
							.extend_hrmp(&MSG_2)
							.extend_hrmp(&MSG_3)
							.head(),
					);
				}
				3 => {
					// 200 - no new messages
					// 300 - is gone
					sproof.upsert_inbound_channel(ParaId::from(200)).mqc_head =
						Some(MessageQueueChain::default().extend_hrmp(&MSG_4).head());
				}
				_ => unreachable!(),
			})
			.with_inherent_data(|_, relay_block_num, data| match relay_block_num {
				1 => {
					data.horizontal_messages
						.insert(ParaId::from(300), vec![MSG_1.clone()]);
				}
				2 => {
					data.horizontal_messages.insert(
						ParaId::from(300),
						vec![
							// can't be sent at the block 1 actually. However, we cheat here
							// because we want to test the case where there are multiple messages
							// but the harness at the moment doesn't support block skipping.
							MSG_2.clone(),
							MSG_3.clone(),
						],
					);
					data.horizontal_messages
						.insert(ParaId::from(200), vec![MSG_4.clone()]);
				}
				3 => {}
				_ => unreachable!(),
			})
			.add(1, || {
				HANDLED_XCMP_MESSAGES.with(|m| {
					let mut m = m.borrow_mut();
					assert_eq!(&*m, &[(ParaId::from(300), 1, b"1".to_vec())]);
					m.clear();
				});
			})
			.add(2, || {
				HANDLED_XCMP_MESSAGES.with(|m| {
					let mut m = m.borrow_mut();
					assert_eq!(
						&*m,
						&[
							(ParaId::from(300), 1, b"2".to_vec()),
							(ParaId::from(200), 2, b"4".to_vec()),
							(ParaId::from(300), 2, b"3".to_vec()),
						]
					);
					m.clear();
				});
			})
			.add(3, || {});
	}

	#[test]
	fn receive_hrmp_empty_channel() {
		BlockTests::new()
			.with_relay_sproof_builder(|_, relay_block_num, sproof| match relay_block_num {
				1 => {
					// no channels
				}
				2 => {
					// one new channel
					sproof.upsert_inbound_channel(ParaId::from(300)).mqc_head =
						Some(MessageQueueChain::default().head());
				}
				_ => unreachable!(),
			})
			.add(1, || {})
			.add(2, || {});
	}

	#[test]
	fn receive_hrmp_after_pause() {
		lazy_static::lazy_static! {
			static ref MSG_1: InboundHrmpMessage = InboundHrmpMessage {
				sent_at: 1,
				data: b"mikhailinvanovich".to_vec(),
			};

			static ref MSG_2: InboundHrmpMessage = InboundHrmpMessage {
				sent_at: 3,
				data: b"1000000000".to_vec(),
			};
		}

		const ALICE: ParaId = ParaId::new(300);

		BlockTests::new()
			.with_relay_sproof_builder(|_, relay_block_num, sproof| match relay_block_num {
				1 => {
					sproof.upsert_inbound_channel(ALICE).mqc_head =
						Some(MessageQueueChain::default().extend_hrmp(&MSG_1).head());
				}
				2 => {
					// 300 - no new messages, mqc stayed the same.
					sproof.upsert_inbound_channel(ALICE).mqc_head =
						Some(MessageQueueChain::default().extend_hrmp(&MSG_1).head());
				}
				3 => {
					// 300 - new message.
					sproof.upsert_inbound_channel(ALICE).mqc_head = Some(
						MessageQueueChain::default()
							.extend_hrmp(&MSG_1)
							.extend_hrmp(&MSG_2)
							.head(),
					);
				}
				_ => unreachable!(),
			})
			.with_inherent_data(|_, relay_block_num, data| match relay_block_num {
				1 => {
					data.horizontal_messages.insert(ALICE, vec![MSG_1.clone()]);
				}
				2 => {
					// no new messages
				}
				3 => {
					data.horizontal_messages.insert(ALICE, vec![MSG_2.clone()]);
				}
				_ => unreachable!(),
			})
			.add(1, || {
				HANDLED_XCMP_MESSAGES.with(|m| {
					let mut m = m.borrow_mut();
					assert_eq!(&*m, &[(ALICE, 1, b"mikhailinvanovich".to_vec())]);
					m.clear();
				});
			})
			.add(2, || {})
			.add(3, || {
				HANDLED_XCMP_MESSAGES.with(|m| {
					let mut m = m.borrow_mut();
					assert_eq!(&*m, &[(ALICE, 3, b"1000000000".to_vec())]);
					m.clear();
				});
			});
	}
}<|MERGE_RESOLUTION|>--- conflicted
+++ resolved
@@ -181,12 +181,8 @@
 		/// As a side effect, this function upgrades the current validation function
 		/// if the appropriate time has come.
 		#[weight = (0, DispatchClass::Mandatory)]
-<<<<<<< HEAD
 		// TODO: This weight should be corrected.
-		fn set_validation_data(origin, data: ParachainInherentData) -> DispatchResultWithPostInfo {
-=======
-		pub fn set_validation_data(origin, data: ParachainInherentData) -> DispatchResult {
->>>>>>> a70ab40c
+		pub fn set_validation_data(origin, data: ParachainInherentData) -> DispatchResultWithPostInfo {
 			ensure_none(origin)?;
 			assert!(
 				!ValidationData::exists(),

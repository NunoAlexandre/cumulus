[package]
name = "cumulus-pallet-xcmp-queue"
version = "0.1.0"
authors = ["Parity Technologies <admin@parity.io>"]
edition = "2021"

[dependencies]
# Other dependencies
codec = { package = "parity-scale-codec", version = "2.3.0", features = [ "derive" ], default-features = false }
rand_chacha = { version = "0.3.0", default-features = false }
scale-info = { version = "1.0.0", default-features = false, features = ["derive"] }
log = { version = "0.4.14", default-features = false }

# Substrate Dependencies
sp-std = { git = "https://github.com/paritytech/substrate", default-features = false, branch = "dp-jsonrpsee-integration-2" }
sp-runtime = { git = "https://github.com/paritytech/substrate", default-features = false, branch = "dp-jsonrpsee-integration-2" }
frame-support = { git = "https://github.com/paritytech/substrate", default-features = false, branch = "dp-jsonrpsee-integration-2" }
frame-system = { git = "https://github.com/paritytech/substrate", default-features = false, branch = "dp-jsonrpsee-integration-2" }

# Polkadot Dependencies
xcm = { git = "https://github.com/paritytech/polkadot", default-features = false, branch = "dp-jsonrpsee-integration-companion" }
xcm-executor = { git = "https://github.com/paritytech/polkadot", default-features = false, branch = "dp-jsonrpsee-integration-companion" }

# Cumulus Dependencies
cumulus-primitives-core = { path = "../../primitives/core", default-features = false }

[dev-dependencies]
<<<<<<< HEAD
sp-core = { git = 'https://github.com/paritytech/substrate', branch = "dp-jsonrpsee-integration-2" }
sp-io = { git = 'https://github.com/paritytech/substrate', branch = "dp-jsonrpsee-integration-2" }
cumulus-pallet-parachain-system = { path = "../parachain-system" }
xcm-builder = { git = "https://github.com/paritytech/polkadot", branch = "dp-jsonrpsee-integration-companion" }
pallet-balances = { git = 'https://github.com/paritytech/substrate', branch = "dp-jsonrpsee-integration-2" }
=======
sp-core = { git = "https://github.com/paritytech/substrate", branch = "master" }
sp-io = { git = "https://github.com/paritytech/substrate", branch = "master" }
cumulus-pallet-parachain-system = { path = "../parachain-system" }
xcm-builder = { git = "https://github.com/paritytech/polkadot", branch = "master" }
pallet-balances = { git = "https://github.com/paritytech/substrate", branch = "master" }
>>>>>>> e70f7fd0

[features]
default = [ "std" ]
std = [
	"codec/std",
	"log/std",
	"scale-info/std",
	"sp-std/std",
	"sp-runtime/std",
	"frame-support/std",
	"frame-system/std",
	"cumulus-primitives-core/std",
	"xcm/std",
	"xcm-executor/std",
]<|MERGE_RESOLUTION|>--- conflicted
+++ resolved
@@ -25,19 +25,11 @@
 cumulus-primitives-core = { path = "../../primitives/core", default-features = false }
 
 [dev-dependencies]
-<<<<<<< HEAD
-sp-core = { git = 'https://github.com/paritytech/substrate', branch = "dp-jsonrpsee-integration-2" }
-sp-io = { git = 'https://github.com/paritytech/substrate', branch = "dp-jsonrpsee-integration-2" }
+sp-core = { git = "https://github.com/paritytech/substrate", branch = "dp-jsonrpsee-integration-2" }
+sp-io = { git = "https://github.com/paritytech/substrate", branch = "dp-jsonrpsee-integration-2" }
 cumulus-pallet-parachain-system = { path = "../parachain-system" }
 xcm-builder = { git = "https://github.com/paritytech/polkadot", branch = "dp-jsonrpsee-integration-companion" }
-pallet-balances = { git = 'https://github.com/paritytech/substrate', branch = "dp-jsonrpsee-integration-2" }
-=======
-sp-core = { git = "https://github.com/paritytech/substrate", branch = "master" }
-sp-io = { git = "https://github.com/paritytech/substrate", branch = "master" }
-cumulus-pallet-parachain-system = { path = "../parachain-system" }
-xcm-builder = { git = "https://github.com/paritytech/polkadot", branch = "master" }
-pallet-balances = { git = "https://github.com/paritytech/substrate", branch = "master" }
->>>>>>> e70f7fd0
+pallet-balances = { git = "https://github.com/paritytech/substrate", branch = "dp-jsonrpsee-integration-2" }
 
 [features]
 default = [ "std" ]

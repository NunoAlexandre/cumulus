// Copyright 2020-2021 Parity Technologies (UK) Ltd.
// This file is part of Cumulus.

// Substrate is free software: you can redistribute it and/or modify
// it under the terms of the GNU General Public License as published by
// the Free Software Foundation, either version 3 of the License, or
// (at your option) any later version.

// Substrate is distributed in the hope that it will be useful,
// but WITHOUT ANY WARRANTY; without even the implied warranty of
// MERCHANTABILITY or FITNESS FOR A PARTICULAR PURPOSE.  See the
// GNU General Public License for more details.

// You should have received a copy of the GNU General Public License
// along with Cumulus.  If not, see <http://www.gnu.org/licenses/>.

//! A pallet which uses the XCMP transport layer to handle both incoming and outgoing XCM message
//! sending and dispatch, queuing, signalling and backpressure. To do so, it implements:
//! * `XcmpMessageHandler`
//! * `XcmpMessageSource`
//!
//! Also provides an implementation of `SendXcm` which can be placed in a router tuple for relaying
//! XCM over XCMP if the destination is `Parent/Parachain`. It requires an implementation of
//! `XcmExecutor` for dispatching incoming XCM messages.

#![cfg_attr(not(feature = "std"), no_std)]

pub mod migration;

#[cfg(test)]
mod mock;

#[cfg(test)]
mod tests;

use codec::{Decode, DecodeAll, DecodeLimit, Encode};
use cumulus_primitives_core::{
	relay_chain::BlockNumber as RelayBlockNumber, ChannelStatus, GetChannelInfo, MessageSendError,
	ParaId, XcmpMessageFormat, XcmpMessageHandler, XcmpMessageSource,
};
use frame_support::weights::{constants::WEIGHT_PER_MILLIS, Weight};
use rand_chacha::{
	rand_core::{RngCore, SeedableRng},
	ChaChaRng,
};
use scale_info::TypeInfo;
use sp_runtime::{traits::Hash, RuntimeDebug};
use sp_std::{convert::TryFrom, prelude::*};
use xcm::{latest::prelude::*, VersionedXcm, WrapVersion, MAX_XCM_DECODE_DEPTH};

pub use pallet::*;

/// Index used to identify overweight XCMs.
pub type OverweightIndex = u64;

const LOG_TARGET: &str = "xcmp_queue";

#[frame_support::pallet]
pub mod pallet {
	use super::*;
	use frame_support::pallet_prelude::*;
	use frame_system::pallet_prelude::*;

	#[pallet::pallet]
	#[pallet::generate_store(pub(super) trait Store)]
	#[pallet::storage_version(migration::STORAGE_VERSION)]
	pub struct Pallet<T>(_);

	#[pallet::config]
	pub trait Config: frame_system::Config {
		type Event: From<Event<Self>> + IsType<<Self as frame_system::Config>::Event>;

		/// Something to execute an XCM message. We need this to service the XCMoXCMP queue.
		type XcmExecutor: ExecuteXcm<Self::Call>;

		/// Information on the avaialble XCMP channels.
		type ChannelInfo: GetChannelInfo;

		/// Means of converting an `Xcm` into a `VersionedXcm`.
		type VersionWrapper: WrapVersion;

		/// The origin that is allowed to execute overweight messages.
		type ExecuteOverweightOrigin: EnsureOrigin<Self::Origin>;
	}

	#[pallet::hooks]
	impl<T: Config> Hooks<BlockNumberFor<T>> for Pallet<T> {
		fn on_runtime_upgrade() -> Weight {
			migration::migrate_to_latest::<T>()
		}

		fn on_idle(_now: T::BlockNumber, max_weight: Weight) -> Weight {
			// on_idle processes additional messages with any remaining block weight.
			Self::service_xcmp_queue(max_weight)
		}
	}

	#[pallet::call]
	impl<T: Config> Pallet<T> {
		/// Services a single overweight XCM.
		///
		/// - `origin`: Must pass `ExecuteOverweightOrigin`.
		/// - `index`: The index of the overweight XCM to service
		/// - `weight_limit`: The amount of weight that XCM execution may take.
		///
		/// Errors:
		/// - `BadOverweightIndex`: XCM under `index` is not found in the `Overweight` storage map.
		/// - `BadXcm`: XCM under `index` cannot be properly decoded into a valid XCM format.
		/// - `WeightOverLimit`: XCM execution may use greater `weight_limit`.
		///
		/// Events:
		/// - `OverweightServiced`: On success.
		#[pallet::weight(weight_limit.saturating_add(1_000_000))]
		pub fn service_overweight(
			origin: OriginFor<T>,
			index: OverweightIndex,
			weight_limit: Weight,
		) -> DispatchResultWithPostInfo {
			T::ExecuteOverweightOrigin::ensure_origin(origin)?;

			let (sender, sent_at, data) =
				Overweight::<T>::get(index).ok_or(Error::<T>::BadOverweightIndex)?;
			let xcm =
				VersionedXcm::<T::Call>::decode_all_with_depth_limit(MAX_XCM_DECODE_DEPTH, &data)
					.map_err(|_| Error::<T>::BadXcm)?;
			let used = Self::handle_xcm_message(sender, sent_at, xcm, weight_limit)
				.map_err(|_| Error::<T>::WeightOverLimit)?;
			Overweight::<T>::remove(index);
			Self::deposit_event(Event::OverweightServiced(index, used));
			Ok(Some(used.saturating_add(1_000_000)).into())
		}
	}

	#[pallet::event]
	#[pallet::generate_deposit(pub(super) fn deposit_event)]
	pub enum Event<T: Config> {
		/// Some XCM was executed ok.
		Success(Option<T::Hash>),
		/// Some XCM failed.
		Fail(Option<T::Hash>, XcmError),
		/// Bad XCM version used.
		BadVersion(Option<T::Hash>),
		/// Bad XCM format used.
		BadFormat(Option<T::Hash>),
		/// An upward message was sent to the relay chain.
		UpwardMessageSent(Option<T::Hash>),
		/// An HRMP message was sent to a sibling parachain.
		XcmpMessageSent(Option<T::Hash>),
		/// An XCM exceeded the individual message weight budget.
		OverweightEnqueued(ParaId, RelayBlockNumber, OverweightIndex, Weight),
		/// An XCM from the overweight queue was executed with the given actual weight used.
		OverweightServiced(OverweightIndex, Weight),
	}

	#[pallet::error]
	pub enum Error<T> {
		/// Failed to send XCM message.
		FailedToSend,
		/// Bad XCM origin.
		BadXcmOrigin,
		/// Bad XCM data.
		BadXcm,
		/// Bad overweight index.
		BadOverweightIndex,
		/// Provided weight is possibly not enough to execute the message.
		WeightOverLimit,
	}

	/// Status of the inbound XCMP channels.
	#[pallet::storage]
	pub(super) type InboundXcmpStatus<T: Config> =
		StorageValue<_, Vec<InboundChannelDetails>, ValueQuery>;

	/// Inbound aggregate XCMP messages. It can only be one per ParaId/block.
	#[pallet::storage]
	pub(super) type InboundXcmpMessages<T: Config> = StorageDoubleMap<
		_,
		Blake2_128Concat,
		ParaId,
		Twox64Concat,
		RelayBlockNumber,
		Vec<u8>,
		ValueQuery,
	>;

	/// The non-empty XCMP channels in order of becoming non-empty, and the index of the first
	/// and last outbound message. If the two indices are equal, then it indicates an empty
	/// queue and there must be a non-`Ok` `OutboundStatus`. We assume queues grow no greater
	/// than 65535 items. Queue indices for normal messages begin at one; zero is reserved in
	/// case of the need to send a high-priority signal message this block.
	/// The bool is true if there is a signal message waiting to be sent.
	#[pallet::storage]
	pub(super) type OutboundXcmpStatus<T: Config> =
		StorageValue<_, Vec<OutboundChannelDetails>, ValueQuery>;

	// The new way of doing it:
	/// The messages outbound in a given XCMP channel.
	#[pallet::storage]
	pub(super) type OutboundXcmpMessages<T: Config> =
		StorageDoubleMap<_, Blake2_128Concat, ParaId, Twox64Concat, u16, Vec<u8>, ValueQuery>;

	/// Any signal messages waiting to be sent.
	#[pallet::storage]
	pub(super) type SignalMessages<T: Config> =
		StorageMap<_, Blake2_128Concat, ParaId, Vec<u8>, ValueQuery>;

	/// The configuration which controls the dynamics of the outbound queue.
	#[pallet::storage]
	pub(super) type QueueConfig<T: Config> = StorageValue<_, QueueConfigData, ValueQuery>;

	/// The messages that exceeded max individual message weight budget.
	///
	/// These message stay in this storage map until they are manually dispatched via
	/// `service_overweight`.
	#[pallet::storage]
	pub(super) type Overweight<T: Config> =
		StorageMap<_, Twox64Concat, OverweightIndex, (ParaId, RelayBlockNumber, Vec<u8>)>;

	/// The number of overweight messages ever recorded in `Overweight`. Also doubles as the next
	/// available free overweight index.
	#[pallet::storage]
	pub(super) type OverweightCount<T: Config> = StorageValue<_, OverweightIndex, ValueQuery>;
}

#[derive(Copy, Clone, Eq, PartialEq, Ord, PartialOrd, Encode, Decode, RuntimeDebug, TypeInfo)]
pub enum InboundState {
	Ok,
	Suspended,
}

#[derive(Copy, Clone, Eq, PartialEq, Encode, Decode, RuntimeDebug, TypeInfo)]
pub enum OutboundState {
	Ok,
	Suspended,
}

/// Struct containing detailed information about the inbound channel.
#[derive(Clone, Eq, PartialEq, Ord, PartialOrd, Encode, Decode, TypeInfo)]
pub struct InboundChannelDetails {
	/// The `ParaId` of the parachain that this channel is connected with.
	sender: ParaId,
	/// The state of the channel.
	state: InboundState,
	/// The ordered metadata of each inbound message.
	///
	/// Contains info about the relay block number that the message was sent at, and the format
	/// of the incoming message.
	message_metadata: Vec<(RelayBlockNumber, XcmpMessageFormat)>,
}

/// Struct containing detailed information about the outbound channel.
#[derive(Clone, Eq, PartialEq, Encode, Decode, TypeInfo)]
pub struct OutboundChannelDetails {
	/// The `ParaId` of the parachain that this channel is connected with.
	recipient: ParaId,
	/// The state of the channel.
	state: OutboundState,
	/// Whether or not any signals exist in this channel.
	signals_exist: bool,
	/// The index of the first outbound message.
	first_index: u16,
	/// The index of the last outbound message.
	last_index: u16,
}

impl OutboundChannelDetails {
	pub fn new(recipient: ParaId) -> OutboundChannelDetails {
		OutboundChannelDetails {
			recipient,
			state: OutboundState::Ok,
			signals_exist: false,
			first_index: 0,
			last_index: 0,
		}
	}

	pub fn with_signals(mut self) -> OutboundChannelDetails {
		self.signals_exist = true;
		self
	}

	pub fn with_suspended_state(mut self) -> OutboundChannelDetails {
		self.state = OutboundState::Suspended;
		self
	}
}

#[derive(Copy, Clone, Eq, PartialEq, Encode, Decode, RuntimeDebug, TypeInfo)]
pub struct QueueConfigData {
	/// The number of pages of messages which must be in the queue for the other side to be told to
	/// suspend their sending.
	suspend_threshold: u32,
	/// The number of pages of messages which must be in the queue after which we drop any further
	/// messages from the channel.
	drop_threshold: u32,
	/// The number of pages of messages which the queue must be reduced to before it signals that
	/// message sending may recommence after it has been suspended.
	resume_threshold: u32,
	/// The amount of remaining weight under which we stop processing messages.
	threshold_weight: Weight,
	/// The speed to which the available weight approaches the maximum weight. A lower number
	/// results in a faster progression. A value of 1 makes the entire weight available initially.
	weight_restrict_decay: Weight,
	/// The maximum amount of weight any individual message may consume. Messages above this weight
	/// go into the overweight queue and may only be serviced explicitly.
	xcmp_max_individual_weight: Weight,
}

impl Default for QueueConfigData {
	fn default() -> Self {
		Self {
			suspend_threshold: 2,
			drop_threshold: 5,
			resume_threshold: 1,
			threshold_weight: 100_000,
			weight_restrict_decay: 2,
			xcmp_max_individual_weight: 20 * WEIGHT_PER_MILLIS,
		}
	}
}

#[derive(PartialEq, Eq, Copy, Clone, Encode, Decode, TypeInfo)]
pub enum ChannelSignal {
	Suspend,
	Resume,
}

impl<T: Config> Pallet<T> {
	/// Place a message `fragment` on the outgoing XCMP queue for `recipient`.
	///
	/// Format is the type of aggregate message that the `fragment` may be safely encoded and
	/// appended onto. Whether earlier unused space is used for the fragment at the risk of sending
	/// it out of order is determined with `qos`. NOTE: For any two messages to be guaranteed to be
	/// dispatched in order, then both must be sent with `ServiceQuality::Ordered`.
	///
	/// ## Background
	///
	/// For our purposes, one HRMP "message" is actually an aggregated block of XCM "messages".
	///
	/// For the sake of clarity, we distinguish between them as message AGGREGATEs versus
	/// message FRAGMENTs.
	///
	/// So each AGGREGATE is comprised of one or more concatenated SCALE-encoded `Vec<u8>`
	/// FRAGMENTs. Though each fragment is already probably a SCALE-encoded Xcm, we can't be
	/// certain, so we SCALE encode each `Vec<u8>` fragment in order to ensure we have the
	/// length prefixed and can thus decode each fragment from the aggregate stream. With this,
	/// we can concatenate them into a single aggregate blob without needing to be concerned
	/// about encoding fragment boundaries.
	fn send_fragment<Fragment: Encode>(
		recipient: ParaId,
		format: XcmpMessageFormat,
		fragment: Fragment,
	) -> Result<u32, MessageSendError> {
		let data = fragment.encode();

		// Optimization note: `max_message_size` could potentially be stored in
		// `OutboundXcmpMessages` once known; that way it's only accessed when a new page is needed.

		let max_message_size =
			T::ChannelInfo::get_channel_max(recipient).ok_or(MessageSendError::NoChannel)?;
		if data.len() > max_message_size {
			return Err(MessageSendError::TooBig)
		}

		let mut s = <OutboundXcmpStatus<T>>::get();
		let index = s.iter().position(|item| item.recipient == recipient).unwrap_or_else(|| {
			s.push(OutboundChannelDetails::new(recipient));
			s.len() - 1
		});
		let have_active = s[index].last_index > s[index].first_index;
		let appended = have_active &&
			<OutboundXcmpMessages<T>>::mutate(recipient, s[index].last_index - 1, |s| {
				if XcmpMessageFormat::decode_and_advance_with_depth_limit(
					MAX_XCM_DECODE_DEPTH,
					&mut &s[..],
				) != Ok(format)
				{
					return false
				}
				if s.len() + data.len() > max_message_size {
					return false
				}
				s.extend_from_slice(&data[..]);
				return true
			});
		if appended {
			Ok((s[index].last_index - s[index].first_index - 1) as u32)
		} else {
			// Need to add a new page.
			let page_index = s[index].last_index;
			s[index].last_index += 1;
			let mut new_page = format.encode();
			new_page.extend_from_slice(&data[..]);
			<OutboundXcmpMessages<T>>::insert(recipient, page_index, new_page);
			let r = (s[index].last_index - s[index].first_index - 1) as u32;
			<OutboundXcmpStatus<T>>::put(s);
			Ok(r)
		}
	}

	/// Sends a signal to the `dest` chain over XCMP. This is guaranteed to be dispatched on this
	/// block.
	fn send_signal(dest: ParaId, signal: ChannelSignal) -> Result<(), ()> {
		let mut s = <OutboundXcmpStatus<T>>::get();
		if let Some(index) = s.iter().position(|item| item.recipient == dest) {
			s[index].signals_exist = true;
		} else {
			s.push(OutboundChannelDetails::new(dest).with_signals());
		}
		<SignalMessages<T>>::mutate(dest, |page| {
			if page.is_empty() {
				*page = (XcmpMessageFormat::Signals, signal).encode();
			} else {
				signal.using_encoded(|s| page.extend_from_slice(s));
			}
		});
		<OutboundXcmpStatus<T>>::put(s);

		Ok(())
	}

	pub fn send_blob_message(recipient: ParaId, blob: Vec<u8>) -> Result<u32, MessageSendError> {
		Self::send_fragment(recipient, XcmpMessageFormat::ConcatenatedEncodedBlob, blob)
	}

	pub fn send_xcm_message(
		recipient: ParaId,
		xcm: VersionedXcm<()>,
	) -> Result<u32, MessageSendError> {
		Self::send_fragment(recipient, XcmpMessageFormat::ConcatenatedVersionedXcm, xcm)
	}

	fn create_shuffle(len: usize) -> Vec<usize> {
		// Create a shuffled order for use to iterate through.
		// Not a great random seed, but good enough for our purposes.
		let seed = frame_system::Pallet::<T>::parent_hash();
		let seed =
			<[u8; 32]>::decode(&mut sp_runtime::traits::TrailingZeroInput::new(seed.as_ref()))
				.expect("input is padded with zeroes; qed");
		let mut rng = ChaChaRng::from_seed(seed);
		let mut shuffled = (0..len).collect::<Vec<_>>();
		for i in 0..len {
			let j = (rng.next_u32() as usize) % len;
			let a = shuffled[i];
			shuffled[i] = shuffled[j];
			shuffled[j] = a;
		}
		shuffled
	}

	fn handle_blob_message(
		_sender: ParaId,
		_sent_at: RelayBlockNumber,
		_blob: Vec<u8>,
		_weight_limit: Weight,
	) -> Result<Weight, bool> {
		debug_assert!(false, "Blob messages not handled.");
		Err(false)
	}

	fn handle_xcm_message(
		sender: ParaId,
		_sent_at: RelayBlockNumber, // Review Q: why is this arg still here?
		xcm: VersionedXcm<T::Call>,
		max_weight: Weight,
	) -> Result<Weight, XcmError> {
		let hash = Encode::using_encoded(&xcm, T::Hashing::hash);
		log::debug!("Processing XCMP-XCM: {:?}", &hash);
		let (result, event) = match Xcm::<T::Call>::try_from(xcm) {
			Ok(xcm) => {
				let location = (1, Parachain(sender.into()));
				match T::XcmExecutor::execute_xcm(location, xcm, max_weight) {
					Outcome::Error(e) => (Err(e.clone()), Event::Fail(Some(hash), e)),
					Outcome::Complete(w) => (Ok(w), Event::Success(Some(hash))),
					// As far as the caller is concerned, this was dispatched without error, so
					// we just report the weight used.
					Outcome::Incomplete(w, e) => (Ok(w), Event::Fail(Some(hash), e)),
				}
			},
			Err(()) => (Err(XcmError::UnhandledXcmVersion), Event::BadVersion(Some(hash))),
		};
		Self::deposit_event(event);
		result
	}

	fn process_xcmp_message(
		sender: ParaId,
		(sent_at, format): (RelayBlockNumber, XcmpMessageFormat),
		max_weight: Weight,
		max_individual_weight: Weight,
	) -> (Weight, bool) {
		let data = <InboundXcmpMessages<T>>::get(sender, sent_at);
		let mut last_remaining_fragments;
		let mut remaining_fragments = &data[..];
		let mut weight_used = 0;
		match format {
			XcmpMessageFormat::ConcatenatedVersionedXcm => {
				while !remaining_fragments.is_empty() {
					last_remaining_fragments = remaining_fragments;
					if let Ok(xcm) = VersionedXcm::<T::Call>::decode_and_advance_with_depth_limit(
						MAX_XCM_DECODE_DEPTH,
						&mut remaining_fragments,
					) {
						let weight = max_weight - weight_used;
						match Self::handle_xcm_message(sender, sent_at, xcm, weight) {
							Ok(used) => weight_used = weight_used.saturating_add(used),
							Err(XcmError::WeightLimitReached(required))
								if required > max_individual_weight =>
							{
								// overweight - add to overweight queue and continue with message
								// execution consuming the message.
								let msg_len = last_remaining_fragments
									.len()
									.saturating_sub(remaining_fragments.len());
								let overweight_xcm = last_remaining_fragments[..msg_len].to_vec();
								let index = Self::stash_overweight(sender, sent_at, overweight_xcm);
								Self::deposit_event(Event::OverweightEnqueued(
									sender, sent_at, index, required,
								));
							},
							Err(XcmError::WeightLimitReached(required))
								if required <= max_weight =>
							{
								// That message didn't get processed this time because of being
								// too heavy. We leave it around for next time and bail.
								remaining_fragments = last_remaining_fragments;
								break
							},
							Err(_) => {
								// Message looks invalid; don't attempt to retry
							},
						}
					} else {
						debug_assert!(false, "Invalid incoming XCMP message data");
						remaining_fragments = &b""[..];
					}
				}
			},
			XcmpMessageFormat::ConcatenatedEncodedBlob => {
				while !remaining_fragments.is_empty() {
					last_remaining_fragments = remaining_fragments;
					match <Vec<u8>>::decode_all(&mut remaining_fragments) {
						Ok(blob) if remaining_fragments.len() < last_remaining_fragments.len() => {
							let weight = max_weight - weight_used;
							match Self::handle_blob_message(sender, sent_at, blob, weight) {
								Ok(used) => weight_used = weight_used.saturating_add(used),
								Err(true) => {
									// That message didn't get processed this time because of being
									// too heavy. We leave it around for next time and bail.
									remaining_fragments = last_remaining_fragments;
									break
								},
								Err(false) => {
									// Message invalid; don't attempt to retry
								},
							}
						},
						_ => {
							debug_assert!(false, "Invalid incoming blob message data");
							remaining_fragments = &b""[..];
						},
					}
				}
			},
			XcmpMessageFormat::Signals => {
				debug_assert!(false, "All signals are handled immediately; qed");
				remaining_fragments = &b""[..];
			},
		}
		let is_empty = remaining_fragments.is_empty();
		if is_empty {
			<InboundXcmpMessages<T>>::remove(sender, sent_at);
		} else {
			<InboundXcmpMessages<T>>::insert(sender, sent_at, remaining_fragments);
		}
		(weight_used, is_empty)
	}

	/// Puts a given XCM into the list of overweight messages, allowing it to be executed later.
	fn stash_overweight(
		sender: ParaId,
		sent_at: RelayBlockNumber,
		xcm: Vec<u8>,
	) -> OverweightIndex {
		let index = <Self as Store>::OverweightCount::mutate(|count| {
			let index = *count;
			*count += 1;
			index
		});

		<Self as Store>::Overweight::insert(index, (sender, sent_at, xcm));
		index
	}

	/// Service the incoming XCMP message queue attempting to execute up to `max_weight` execution
	/// weight of messages.
	///
	/// Channels are first shuffled and then processed in this random one page at a time, order over
	/// and over until either `max_weight` is exhausted or no channel has messages that can be
	/// processed any more.
	///
	/// There are two obvious "modes" that we could apportion `max_weight`: one would be to attempt
	/// to spend it all on the first channel's first page, then use the leftover (if any) for the
	/// second channel's first page and so on until finally we cycle back and the process messages
	/// on the first channel's second page &c. The other mode would be to apportion only `1/N` of
	/// `max_weight` for the first page (where `N` could be, perhaps, the number of channels to
	/// service, using the remainder plus the next `1/N` for the next channel's page &c.
	///
	/// Both modes have good qualities, the first ensures that a channel with a large message (over
	/// `1/N` does not get indefinitely blocked if other channels have continuous, light traffic.
	/// The second is fairer, and ensures that channels with continuous light messages don't suffer
	/// high latency.
	///
	/// The following code is a hybrid solution; we have a concept of `weight_available` which
	/// incrementally approaches `max_weight` as more channels are attempted to be processed. We use
	/// the parameter `weight_restrict_decay` to control the speed with which `weight_available`
	/// approaches `max_weight`, with `0` being strictly equivalent to the first aforementioned
	/// mode, and `N` approximating the second. A reasonable parameter may be `1`, which makes
	/// half of the `max_weight` available for the first page, then a quarter plus the remainder
	/// for the second &c. though empirical and or practical factors may give rise to adjusting it
	/// further.
	fn service_xcmp_queue(max_weight: Weight) -> Weight {
		let mut status = <InboundXcmpStatus<T>>::get(); // <- sorted.
		if status.len() == 0 {
			return 0
		}

		let QueueConfigData {
			resume_threshold,
			threshold_weight,
			weight_restrict_decay,
			xcmp_max_individual_weight,
			..
		} = <QueueConfig<T>>::get();

		let mut shuffled = Self::create_shuffle(status.len());
		let mut weight_used = 0;
		let mut weight_available = 0;

		// We don't want the possibility of a chain sending a series of really heavy messages and
		// tying up the block's execution time from other chains. Therefore we execute any remaining
		// messages in a random order.
		// Order within a single channel will always be preserved, however this does mean that
		// relative order between channels may not. The result is that chains which tend to send
		// fewer, lighter messages will generally have a lower latency than chains which tend to
		// send more, heavier messages.

		let mut shuffle_index = 0;
		while shuffle_index < shuffled.len() &&
			max_weight.saturating_sub(weight_used) >= threshold_weight
		{
			let index = shuffled[shuffle_index];
			let sender = status[index].sender;

			if weight_available != max_weight {
				// Get incrementally closer to freeing up max_weight for message execution over the
				// first round. For the second round we unlock all weight. If we come close enough
				// on the first round to unlocking everything, then we do so.
				if shuffle_index < status.len() {
					weight_available +=
						(max_weight - weight_available) / (weight_restrict_decay + 1);
					if weight_available + threshold_weight > max_weight {
						weight_available = max_weight;
					}
				} else {
					weight_available = max_weight;
				}
			}

			let weight_processed = if status[index].message_metadata.is_empty() {
				debug_assert!(false, "channel exists in status; there must be messages; qed");
				0
			} else {
				// Process up to one block's worth for now.
				let weight_remaining = weight_available.saturating_sub(weight_used);
				let (weight_processed, is_empty) = Self::process_xcmp_message(
					sender,
<<<<<<< HEAD
					status[index].2[0],
					weight_remaining,
					xcmp_max_individual_weight,
=======
					status[index].message_metadata[0],
					weight_remaining,
>>>>>>> ca81203b
				);
				if is_empty {
					status[index].message_metadata.remove(0);
				}
				weight_processed
			};
			weight_used += weight_processed;

			if status[index].message_metadata.len() as u32 <= resume_threshold &&
				status[index].state == InboundState::Suspended
			{
				// Resume
				let r = Self::send_signal(sender, ChannelSignal::Resume);
				debug_assert!(r.is_ok(), "WARNING: Failed sending resume into suspended channel");
				status[index].state = InboundState::Ok;
			}

			// If there are more and we're making progress, we process them after we've given the
			// other channels a look in. If we've still not unlocked all weight, then we set them
			// up for processing a second time anyway.
			if !status[index].message_metadata.is_empty() &&
				(weight_processed > 0 || weight_available != max_weight)
			{
				if shuffle_index + 1 == shuffled.len() {
					// Only this queue left. Just run around this loop once more.
					continue
				}
				shuffled.push(index);
			}
			shuffle_index += 1;
		}

		// Only retain the senders that have non-empty queues.
		status.retain(|item| !item.message_metadata.is_empty());

		<InboundXcmpStatus<T>>::put(status);
		weight_used
	}

	fn suspend_channel(target: ParaId) {
		<OutboundXcmpStatus<T>>::mutate(|s| {
			if let Some(index) = s.iter().position(|item| item.recipient == target) {
				let ok = s[index].state == OutboundState::Ok;
				debug_assert!(ok, "WARNING: Attempt to suspend channel that was not Ok.");
				s[index].state = OutboundState::Suspended;
			} else {
				s.push(OutboundChannelDetails::new(target).with_suspended_state());
			}
		});
	}

	fn resume_channel(target: ParaId) {
		<OutboundXcmpStatus<T>>::mutate(|s| {
			if let Some(index) = s.iter().position(|item| item.recipient == target) {
				let suspended = s[index].state == OutboundState::Suspended;
				debug_assert!(
					suspended,
					"WARNING: Attempt to resume channel that was not suspended."
				);
				if s[index].first_index == s[index].last_index {
					s.remove(index);
				} else {
					s[index].state = OutboundState::Ok;
				}
			} else {
				debug_assert!(false, "WARNING: Attempt to resume channel that was not suspended.");
			}
		});
	}
}

impl<T: Config> XcmpMessageHandler for Pallet<T> {
	fn handle_xcmp_messages<'a, I: Iterator<Item = (ParaId, RelayBlockNumber, &'a [u8])>>(
		iter: I,
		max_weight: Weight,
	) -> Weight {
		let mut status = <InboundXcmpStatus<T>>::get();

		let QueueConfigData { suspend_threshold, drop_threshold, .. } = <QueueConfig<T>>::get();

		for (sender, sent_at, data) in iter {
			// Figure out the message format.
			let mut data_ref = data;
			let format = match XcmpMessageFormat::decode_and_advance_with_depth_limit(
				MAX_XCM_DECODE_DEPTH,
				&mut data_ref,
			) {
				Ok(f) => f,
				Err(_) => {
					debug_assert!(false, "Unknown XCMP message format. Silently dropping message");
					continue
				},
			};
			if format == XcmpMessageFormat::Signals {
				while !data_ref.is_empty() {
					use ChannelSignal::*;
					match ChannelSignal::decode(&mut data_ref) {
						Ok(Suspend) => Self::suspend_channel(sender),
						Ok(Resume) => Self::resume_channel(sender),
						Err(_) => break,
					}
				}
			} else {
				// Record the fact we received it.
				match status.binary_search_by_key(&sender, |item| item.sender) {
					Ok(i) => {
						let count = status[i].message_metadata.len();
						if count as u32 >= suspend_threshold && status[i].state == InboundState::Ok
						{
							status[i].state = InboundState::Suspended;
							let r = Self::send_signal(sender, ChannelSignal::Suspend);
							if r.is_err() {
								log::warn!(
									"Attempt to suspend channel failed. Messages may be dropped."
								);
							}
						}
						if (count as u32) < drop_threshold {
							status[i].message_metadata.push((sent_at, format));
						} else {
							debug_assert!(
								false,
								"XCMP channel queue full. Silently dropping message"
							);
						}
					},
					Err(_) => status.push(InboundChannelDetails {
						sender,
						state: InboundState::Ok,
						message_metadata: vec![(sent_at, format)],
					}),
				}
				// Queue the payload for later execution.
				<InboundXcmpMessages<T>>::insert(sender, sent_at, data_ref);
			}

			// Optimization note; it would make sense to execute messages immediately if
			// `status.is_empty()` here.
		}
		status.sort();
		<InboundXcmpStatus<T>>::put(status);

		Self::service_xcmp_queue(max_weight)
	}
}

impl<T: Config> XcmpMessageSource for Pallet<T> {
	fn take_outbound_messages(maximum_channels: usize) -> Vec<(ParaId, Vec<u8>)> {
		let mut statuses = <OutboundXcmpStatus<T>>::get();
		let old_statuses_len = statuses.len();
		let max_message_count = statuses.len().min(maximum_channels);
		let mut result = Vec::with_capacity(max_message_count);

		for status in statuses.iter_mut() {
			let OutboundChannelDetails {
				recipient: para_id,
				state: outbound_state,
				mut signals_exist,
				mut first_index,
				mut last_index,
			} = *status;

			if result.len() == max_message_count {
				// We check this condition in the beginning of the loop so that we don't include
				// a message where the limit is 0.
				break
			}
			if outbound_state == OutboundState::Suspended {
				continue
			}
			let (max_size_now, max_size_ever) = match T::ChannelInfo::get_channel_status(para_id) {
				ChannelStatus::Closed => {
					// This means that there is no such channel anymore. Nothing to be done but
					// swallow the messages and discard the status.
					for i in first_index..last_index {
						<OutboundXcmpMessages<T>>::remove(para_id, i);
					}
					if signals_exist {
						<SignalMessages<T>>::remove(para_id);
					}
					*status = OutboundChannelDetails::new(para_id);
					continue
				},
				ChannelStatus::Full => continue,
				ChannelStatus::Ready(n, e) => (n, e),
			};

			let page = if signals_exist {
				let page = <SignalMessages<T>>::get(para_id);
				if page.len() < max_size_now {
					<SignalMessages<T>>::remove(para_id);
					signals_exist = false;
					page
				} else {
					continue
				}
			} else if last_index > first_index {
				let page = <OutboundXcmpMessages<T>>::get(para_id, first_index);
				if page.len() < max_size_now {
					<OutboundXcmpMessages<T>>::remove(para_id, first_index);
					first_index += 1;
					page
				} else {
					continue
				}
			} else {
				continue
			};
			if first_index == last_index {
				first_index = 0;
				last_index = 0;
			}

			if page.len() > max_size_ever {
				// TODO: #274 This means that the channel's max message size has changed since
				//   the message was sent. We should parse it and split into smaller mesasges but
				//   since it's so unlikely then for now we just drop it.
				log::warn!("WARNING: oversize message in queue. silently dropping.");
			} else {
				result.push((para_id, page));
			}

			*status = OutboundChannelDetails {
				recipient: para_id,
				state: outbound_state,
				signals_exist,
				first_index,
				last_index,
			};
		}

		// Sort the outbound messages by ascending recipient para id to satisfy the acceptance
		// criteria requirement.
		result.sort_by_key(|m| m.0);

		// Prune hrmp channels that became empty. Additionally, because it may so happen that we
		// only gave attention to some channels in `non_empty_hrmp_channels` it's important to
		// change the order. Otherwise, the next `on_finalize` we will again give attention
		// only to those channels that happen to be in the beginning, until they are emptied.
		// This leads to "starvation" of the channels near to the end.
		//
		// To mitigate this we shift all processed elements towards the end of the vector using
		// `rotate_left`. To get intuition how it works see the examples in its rustdoc.
		statuses.retain(|x| {
			x.state == OutboundState::Suspended || x.signals_exist || x.first_index < x.last_index
		});

		// old_status_len must be >= status.len() since we never add anything to status.
		let pruned = old_statuses_len - statuses.len();
		// removing an item from status implies a message being sent, so the result messages must
		// be no less than the pruned channels.
		statuses.rotate_left(result.len() - pruned);

		<OutboundXcmpStatus<T>>::put(statuses);

		result
	}
}

/// Xcm sender for sending to a sibling parachain.
impl<T: Config> SendXcm for Pallet<T> {
	fn send_xcm(dest: impl Into<MultiLocation>, msg: Xcm<()>) -> Result<(), SendError> {
		let dest = dest.into();

		match &dest {
			// An HRMP message for a sibling parachain.
			MultiLocation { parents: 1, interior: X1(Parachain(id)) } => {
				let versioned_xcm = T::VersionWrapper::wrap_version(&dest, msg)
					.map_err(|()| SendError::DestinationUnsupported)?;
				let hash = T::Hashing::hash_of(&versioned_xcm);
				Self::send_fragment(
					(*id).into(),
					XcmpMessageFormat::ConcatenatedVersionedXcm,
					versioned_xcm,
				)
				.map_err(|e| SendError::Transport(<&'static str>::from(e)))?;
				Self::deposit_event(Event::XcmpMessageSent(Some(hash)));
				Ok(())
			},
			// Anything else is unhandled. This includes a message this is meant for us.
			_ => Err(SendError::CannotReachDestination(dest, msg)),
		}
	}
}<|MERGE_RESOLUTION|>--- conflicted
+++ resolved
@@ -675,14 +675,9 @@
 				let weight_remaining = weight_available.saturating_sub(weight_used);
 				let (weight_processed, is_empty) = Self::process_xcmp_message(
 					sender,
-<<<<<<< HEAD
-					status[index].2[0],
+					status[index].message_metadata[0],
 					weight_remaining,
 					xcmp_max_individual_weight,
-=======
-					status[index].message_metadata[0],
-					weight_remaining,
->>>>>>> ca81203b
 				);
 				if is_empty {
 					status[index].message_metadata.remove(0);

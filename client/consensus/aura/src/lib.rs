--- conflicted
+++ resolved
@@ -429,60 +429,6 @@
 
 	/// Build the relay chain consensus.
 	fn build(self) -> Box<dyn ParachainConsensus<Block>> {
-<<<<<<< HEAD
-=======
-		self.relay_chain_client.clone().execute_with(self)
-	}
-}
-
-impl<Block, PF, BI, RBackend, CIDP, Client, SO, BS, P, Error> polkadot_client::ExecuteWithClient
-	for AuraConsensusBuilder<P, Block, PF, BI, RBackend, CIDP, Client, SO, BS, Error>
-where
-	Block: BlockT,
-	RBackend: Backend<PBlock> + 'static,
-	CIDP: CreateInherentDataProviders<Block, (PHash, PersistedValidationData)>
-		+ Send
-		+ Sync
-		+ 'static,
-	CIDP::InherentDataProviders: InherentDataProviderExt + Send,
-	Client: ProvideRuntimeApi<Block>
-		+ BlockOf
-		+ AuxStore
-		+ HeaderBackend<Block>
-		+ Send
-		+ Sync
-		+ 'static,
-	Client::Api: AuraApi<Block, P::Public>,
-	BI: BlockImport<Block, Transaction = sp_api::TransactionFor<Client, Block>>
-		+ Send
-		+ Sync
-		+ 'static,
-	SO: SyncOracle + Send + Sync + Clone + 'static,
-	BS: BackoffAuthoringBlocksStrategy<NumberFor<Block>> + Send + Sync + 'static,
-	PF: Environment<Block, Error = Error> + Send + Sync + 'static,
-	PF::Proposer: Proposer<
-		Block,
-		Error = Error,
-		Transaction = sp_api::TransactionFor<Client, Block>,
-		ProofRecording = EnableProofRecording,
-		Proof = <EnableProofRecording as ProofRecording>::Proof,
-	>,
-	Error: std::error::Error + Send + From<sp_consensus::Error> + 'static,
-	P: Pair + Send + Sync,
-	P::Public: AppPublic + Hash + Member + Encode + Decode,
-	P::Signature: TryFrom<Vec<u8>> + Hash + Member + Encode + Decode,
-{
-	type Output = Box<dyn ParachainConsensus<Block>>;
-
-	fn execute_with_client<PClient, Api, PBackend>(self, client: Arc<PClient>) -> Self::Output
-	where
-		<Api as sp_api::ApiExt<PBlock>>::StateBackend: sp_api::StateBackend<HashFor<PBlock>>,
-		PBackend: Backend<PBlock>,
-		PBackend::State: sp_api::StateBackend<sp_runtime::traits::BlakeTwo256>,
-		Api: polkadot_client::RuntimeApiCollection<StateBackend = PBackend::State>,
-		PClient: polkadot_client::AbstractClient<PBlock, PBackend, Api = Api> + 'static,
-	{
->>>>>>> 8b5a1e48
 		Box::new(AuraConsensus::new::<P, _, _, _, _, _, _>(
 			self.para_client,
 			self.block_import,
